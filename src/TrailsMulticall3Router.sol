--- conflicted
+++ resolved
@@ -46,8 +46,6 @@
      * @return returnResults The result of the execution. (Expects the underlying data returned to be an array of IMulticall3.Result)
      */
     function execute(bytes calldata data) public payable returns (IMulticall3.Result[] memory returnResults) {
-<<<<<<< HEAD
-=======
         if (msg.value > 0) {
             deposits[msg.sender][ETH_ADDRESS] += msg.value;
             emit Deposit(msg.sender, ETH_ADDRESS, msg.value);
@@ -75,7 +73,6 @@
         }
 
         bytes memory data = abi.encodeWithSignature("aggregate3((address,bool,bytes)[])", calls);
->>>>>>> f65d27ef
         (bool success, bytes memory returnData) = multicall3.delegatecall(data);
         require(success, "TrailsMulticall3Router: call failed");
         return abi.decode(returnData, (IMulticall3.Result[]));
