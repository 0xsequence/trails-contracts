--- conflicted
+++ resolved
@@ -14,14 +14,6 @@
     /// @param amount The amount of tokens deposited
     event IntentDeposit(address indexed user, address indexed intentAddress, uint256 amount);
 
-<<<<<<< HEAD
-    /// @notice Emitted when a fee is paid
-    /// @param user The user paying the fee
-    /// @param feeToken The token used to pay the fee
-    /// @param feeAmount The amount of fee paid
-    /// @param feeCollector The address that received the fee
-    event FeePaid(address indexed user, address indexed feeToken, uint256 feeAmount, address indexed feeCollector);
-=======
     /// @notice Emitted when a fee is paid.
     /// @param user The account from which the fee was taken.
     /// @param feeToken The ERC-20 token used to pay the fee.
@@ -37,10 +29,21 @@
     /// forge-lint: disable-next-line(mixed-case-function)
     function DOMAIN_SEPARATOR() external view returns (bytes32);
 
+    /// @notice Returns the intent typehash constant used in EIP-712 signatures.
+    /// forge-lint: disable-next-line(mixed-case-function)
+    function INTENT_TYPEHASH() external view returns (bytes32);
+
+    /// @notice Returns the version string of the contract.
+    /// forge-lint: disable-next-line(mixed-case-function)
+    function VERSION() external view returns (string memory);
+
     /// @notice Returns whether an intent digest has already been consumed.
     /// @param digest The EIP-712 digest of the intent message.
     function usedIntents(bytes32 digest) external view returns (bool);
->>>>>>> f16f2d9e
+
+    /// @notice Returns the current nonce for a given user.
+    /// @param user The user address to query.
+    function nonces(address user) external view returns (uint256);
 
     // -------------------------------------------------------------------------
     // Functions
@@ -105,34 +108,4 @@
         bytes32 sigR,
         bytes32 sigS
     ) external;
-
-<<<<<<< HEAD
-=======
-    /// @notice Pays a fee from a user's balance using existing allowance.
-    /// @param user The account paying the fee.
-    /// @param feeToken The ERC-20 token used to pay the fee.
-    /// @param feeAmount The amount of the fee to pay.
-    /// @param feeCollector The recipient of the fee.
-    function payFee(address user, address feeToken, uint256 feeAmount, address feeCollector) external;
-
-    /// @notice Pays a fee from a user's balance using ERC-20 permit to set allowance.
-    /// @param user The account paying the fee.
-    /// @param feeToken The ERC-20 token used to pay the fee.
-    /// @param feeAmount The amount of the fee to pay.
-    /// @param feeCollector The recipient of the fee.
-    /// @param deadline The signature expiration timestamp.
-    /// @param permitV The permit signature recovery id.
-    /// @param permitR The permit signature R value.
-    /// @param permitS The permit signature S value.
-    function payFeeWithPermit(
-        address user,
-        address feeToken,
-        uint256 feeAmount,
-        address feeCollector,
-        uint256 deadline,
-        uint8 permitV,
-        bytes32 permitR,
-        bytes32 permitS
-    ) external;
->>>>>>> f16f2d9e
 }