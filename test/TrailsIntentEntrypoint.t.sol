// SPDX-License-Identifier: MIT
pragma solidity ^0.8.20;

import {Test} from "forge-std/Test.sol";
import {TrailsIntentEntrypoint} from "../src/TrailsIntentEntrypoint.sol";
import {ERC20} from "@openzeppelin/contracts/token/ERC20/ERC20.sol";
import {ERC20Permit} from "@openzeppelin/contracts/token/ERC20/extensions/ERC20Permit.sol";

// Mock ERC20 token with permit functionality for testing
contract MockERC20Permit is ERC20, ERC20Permit {
    constructor() ERC20("Mock Token", "MTK") ERC20Permit("Mock Token") {
        _mint(msg.sender, 1000000 * 10 ** decimals());
    }
}

// -----------------------------------------------------------------------------
// Test Contract
// -----------------------------------------------------------------------------

contract TrailsIntentEntrypointTest is Test {
    // Mirror events for expectEmit if needed
    event FeePaid(address indexed user, address indexed feeToken, uint256 feeAmount, address indexed feeCollector);
    // -------------------------------------------------------------------------
    // Test State Variables
    // -------------------------------------------------------------------------

    TrailsIntentEntrypoint public entrypoint;
    MockERC20Permit public token;
    address public user = vm.addr(0x123456789);
    uint256 public userPrivateKey = 0x123456789;

    function setUp() public {
        entrypoint = new TrailsIntentEntrypoint();
        token = new MockERC20Permit();

        // Give user some tokens and check transfer success
        assertTrue(token.transfer(user, 1000 * 10 ** token.decimals()));
    }

    function testConstructor() public view {
        // Simple constructor test - just verify the contract was deployed
        assertTrue(address(entrypoint) != address(0));
    }

    function testExecuteIntentWithPermit() public {
        vm.startPrank(user);

        address intentAddress = address(0x5678);
        uint256 amount = 50 * 10 ** token.decimals();
        uint256 deadline = block.timestamp + 3600;
        uint256 nonce = entrypoint.nonces(user);

        // Create permit signature
        bytes32 permitHash = keccak256(
            abi.encodePacked(
                "\x19\x01",
                token.DOMAIN_SEPARATOR(),
                keccak256(
                    abi.encode(
                        keccak256("Permit(address owner,address spender,uint256 value,uint256 nonce,uint256 deadline)"),
                        user,
                        address(entrypoint),
                        amount,
                        token.nonces(user),
                        deadline
                    )
                )
            )
        );

        (uint8 permitV, bytes32 permitR, bytes32 permitS) = vm.sign(userPrivateKey, permitHash);

        // Create intent signature
        bytes32 intentHash = keccak256(
            abi.encode(
                entrypoint.TRAILS_INTENT_TYPEHASH(),
                user,
                address(token),
                amount,
                intentAddress,
                deadline,
                block.chainid,
                nonce,
                0, // feeAmount
                address(0) // feeCollector
            )
        );

        bytes32 intentDigest = keccak256(abi.encodePacked("\x19\x01", entrypoint.DOMAIN_SEPARATOR(), intentHash));

        (uint8 sigV, bytes32 sigR, bytes32 sigS) = vm.sign(userPrivateKey, intentDigest);

        // Record balances before
        uint256 userBalanceBefore = token.balanceOf(user);
        uint256 intentBalanceBefore = token.balanceOf(intentAddress);

        // Execute intent with permit
        entrypoint.depositToIntentWithPermit(
            user,
            address(token),
            amount,
            amount, // permitAmount - same as amount for this test
            intentAddress,
            deadline,
            nonce,
            0, // no fee amount
            address(0), // no fee collector
            permitV,
            permitR,
            permitS,
            sigV,
            sigR,
            sigS
        );

        // Check balances after
        uint256 userBalanceAfter = token.balanceOf(user);
        uint256 intentBalanceAfter = token.balanceOf(intentAddress);

        assertEq(userBalanceAfter, userBalanceBefore - amount);
        assertEq(intentBalanceAfter, intentBalanceBefore + amount);

        vm.stopPrank();
    }

    function testExecuteIntentWithPermitExpired() public {
        vm.startPrank(user);

        address intentAddress = address(0x5678);
        uint256 amount = 50 * 10 ** token.decimals();
        uint256 deadline = block.timestamp - 1; // Expired
        uint256 nonce = entrypoint.nonces(user);

        // Create permit signature
        bytes32 permitHash = keccak256(
            abi.encodePacked(
                "\x19\x01",
                token.DOMAIN_SEPARATOR(),
                keccak256(
                    abi.encode(
                        keccak256("Permit(address owner,address spender,uint256 value,uint256 nonce,uint256 deadline)"),
                        user,
                        address(entrypoint),
                        amount,
                        token.nonces(user),
                        deadline
                    )
                )
            )
        );

        (uint8 permitV, bytes32 permitR, bytes32 permitS) = vm.sign(userPrivateKey, permitHash);

        // Create intent signature
        bytes32 intentHash = keccak256(
            abi.encode(
                entrypoint.TRAILS_INTENT_TYPEHASH(),
                user,
                address(token),
                amount,
                intentAddress,
                deadline,
                block.chainid,
                nonce,
                0, // feeAmount
                address(0) // feeCollector
            )
        );

        bytes32 intentDigest = keccak256(abi.encodePacked("\x19\x01", entrypoint.DOMAIN_SEPARATOR(), intentHash));

        (uint8 sigV, bytes32 sigR, bytes32 sigS) = vm.sign(userPrivateKey, intentDigest);

        vm.expectRevert();
        entrypoint.depositToIntentWithPermit(
            user,
            address(token),
            amount,
            amount, // permitAmount - same as amount for this test
            intentAddress,
            deadline,
            nonce,
            0, // no fee amount
            address(0), // no fee collector
            permitV,
            permitR,
            permitS,
            sigV,
            sigR,
            sigS
        );

        vm.stopPrank();
    }

    function testExecuteIntentWithPermitInvalidSignature() public {
        vm.startPrank(user);

        address intentAddress = address(0x5678);
        uint256 amount = 50 * 10 ** token.decimals();
        uint256 deadline = block.timestamp + 3600;
        uint256 nonce = entrypoint.nonces(user);

        // Use wrong private key for signature
        uint256 wrongPrivateKey = 0x987654321;

        bytes32 permitHash = keccak256(
            abi.encodePacked(
                "\x19\x01",
                token.DOMAIN_SEPARATOR(),
                keccak256(
                    abi.encode(
                        keccak256("Permit(address owner,address spender,uint256 value,uint256 nonce,uint256 deadline)"),
                        user,
                        address(entrypoint),
                        amount,
                        token.nonces(user),
                        deadline
                    )
                )
            )
        );

        (uint8 permitV, bytes32 permitR, bytes32 permitS) = vm.sign(wrongPrivateKey, permitHash);

        // Create intent signature
        bytes32 intentHash = keccak256(
            abi.encode(
                entrypoint.TRAILS_INTENT_TYPEHASH(),
                user,
                address(token),
                amount,
                intentAddress,
                deadline,
                block.chainid,
                nonce,
                0, // feeAmount
                address(0) // feeCollector
            )
        );

        bytes32 intentDigest = keccak256(abi.encodePacked("\x19\x01", entrypoint.DOMAIN_SEPARATOR(), intentHash));

        (uint8 sigV, bytes32 sigR, bytes32 sigS) = vm.sign(wrongPrivateKey, intentDigest);

        vm.expectRevert();
        entrypoint.depositToIntentWithPermit(
            user,
            address(token),
            amount,
            amount, // permitAmount - same as amount for this test
            intentAddress,
            deadline,
            nonce,
            0, // no fee amount
            address(0), // no fee collector
            permitV,
            permitR,
            permitS,
            sigV,
            sigR,
            sigS
        );

        vm.stopPrank();
    }

    function testExecuteIntentWithFee() public {
        vm.startPrank(user);

        address intentAddress = address(0x5678);
        address feeCollector = address(0x9999);
        uint256 amount = 50 * 10 ** token.decimals();
        uint256 feeAmount = 5 * 10 ** token.decimals();
        uint256 totalAmount = amount + feeAmount;
        uint256 deadline = block.timestamp + 3600;
        uint256 nonce = entrypoint.nonces(user);

        // Create permit signature for total amount (deposit + fee)
        bytes32 permitHash = keccak256(
            abi.encodePacked(
                "\x19\x01",
                token.DOMAIN_SEPARATOR(),
                keccak256(
                    abi.encode(
                        keccak256("Permit(address owner,address spender,uint256 value,uint256 nonce,uint256 deadline)"),
                        user,
                        address(entrypoint),
                        totalAmount,
                        token.nonces(user),
                        deadline
                    )
                )
            )
        );

        (uint8 permitV, bytes32 permitR, bytes32 permitS) = vm.sign(userPrivateKey, permitHash);

        // Create intent signature
        bytes32 intentHash = keccak256(
            abi.encode(
                entrypoint.TRAILS_INTENT_TYPEHASH(),
                user,
                address(token),
                amount,
                intentAddress,
                deadline,
                block.chainid,
                nonce,
                feeAmount,
                feeCollector
            )
        );

        bytes32 intentDigest = keccak256(abi.encodePacked("\x19\x01", entrypoint.DOMAIN_SEPARATOR(), intentHash));

        (uint8 sigV, bytes32 sigR, bytes32 sigS) = vm.sign(userPrivateKey, intentDigest);

        // Record balances before
        uint256 userBalanceBefore = token.balanceOf(user);
        uint256 intentBalanceBefore = token.balanceOf(intentAddress);
        uint256 feeCollectorBalanceBefore = token.balanceOf(feeCollector);

        // Execute intent with permit and fee (fee token is same as deposit token)
        entrypoint.depositToIntentWithPermit(
            user,
            address(token),
            amount,
            totalAmount, // permitAmount - total amount needed (deposit + fee)
            intentAddress,
            deadline,
            nonce,
            feeAmount,
            feeCollector,
            permitV,
            permitR,
            permitS,
            sigV,
            sigR,
            sigS
        );

        // Check balances after
        uint256 userBalanceAfter = token.balanceOf(user);
        uint256 intentBalanceAfter = token.balanceOf(intentAddress);
        uint256 feeCollectorBalanceAfter = token.balanceOf(feeCollector);

        assertEq(userBalanceAfter, userBalanceBefore - totalAmount);
        assertEq(intentBalanceAfter, intentBalanceBefore + amount);
        assertEq(feeCollectorBalanceAfter, feeCollectorBalanceBefore + feeAmount);

        vm.stopPrank();
    }

    // Test: Infinite approval allows subsequent deposits without new permits
    function testInfiniteApprovalFlow() public {
        vm.startPrank(user);

        address intentAddress = address(0x5678);
        uint256 amount = 50 * 10 ** token.decimals();
        uint256 deadline = block.timestamp + 3600;
        uint256 infiniteAmount = type(uint256).max;

        // First deposit with infinite approval
        uint256 nonce1 = entrypoint.nonces(user);

        bytes32 permitHash = keccak256(
            abi.encodePacked(
                "\x19\x01",
                token.DOMAIN_SEPARATOR(),
                keccak256(
                    abi.encode(
                        keccak256("Permit(address owner,address spender,uint256 value,uint256 nonce,uint256 deadline)"),
                        user,
                        address(entrypoint),
                        infiniteAmount,
                        token.nonces(user),
                        deadline
                    )
                )
            )
        );

        (uint8 permitV, bytes32 permitR, bytes32 permitS) = vm.sign(userPrivateKey, permitHash);

        bytes32 intentHash1 = keccak256(
            abi.encode(
                entrypoint.TRAILS_INTENT_TYPEHASH(),
                user,
                address(token),
                amount,
                intentAddress,
                deadline,
                block.chainid,
                nonce1,
                0, // feeAmount
                address(0) // feeCollector
            )
        );

        bytes32 intentDigest1 = keccak256(abi.encodePacked("\x19\x01", entrypoint.DOMAIN_SEPARATOR(), intentHash1));

        (uint8 sigV1, bytes32 sigR1, bytes32 sigS1) = vm.sign(userPrivateKey, intentDigest1);

        entrypoint.depositToIntentWithPermit(
            user,
            address(token),
            amount,
            infiniteAmount,
            intentAddress,
            deadline,
            nonce1,
            0,
            address(0),
            permitV,
            permitR,
            permitS,
            sigV1,
            sigR1,
            sigS1
        );

        // Verify allowance is still high (infinite - amount)
        assertGt(token.allowance(user, address(entrypoint)), amount * 100);

        // Second deposit without permit
        uint256 nonce2 = entrypoint.nonces(user);
        assertEq(nonce2, 1);

        bytes32 intentHash2 = keccak256(
            abi.encode(
                entrypoint.TRAILS_INTENT_TYPEHASH(),
                user,
                address(token),
                amount,
                intentAddress,
                deadline,
                block.chainid,
                nonce2,
                0, // feeAmount
                address(0) // feeCollector
            )
        );

        bytes32 intentDigest2 = keccak256(abi.encodePacked("\x19\x01", entrypoint.DOMAIN_SEPARATOR(), intentHash2));

        (uint8 sigV2, bytes32 sigR2, bytes32 sigS2) = vm.sign(userPrivateKey, intentDigest2);

        uint256 userBalBefore = token.balanceOf(user);

        entrypoint.depositToIntent(
            user, address(token), amount, intentAddress, deadline, nonce2, 0, address(0), sigV2, sigR2, sigS2
        );

        assertEq(token.balanceOf(user), userBalBefore - amount);

        vm.stopPrank();
    }

    // Test: Exact approval requires new permit for subsequent deposits
    function testExactApprovalFlow() public {
        vm.startPrank(user);

        address intentAddress = address(0x5678);
        uint256 amount = 50 * 10 ** token.decimals();
        uint256 deadline = block.timestamp + 3600;

        // First deposit with exact approval
        uint256 nonce1 = entrypoint.nonces(user);

        bytes32 permitHash1 = keccak256(
            abi.encodePacked(
                "\x19\x01",
                token.DOMAIN_SEPARATOR(),
                keccak256(
                    abi.encode(
                        keccak256("Permit(address owner,address spender,uint256 value,uint256 nonce,uint256 deadline)"),
                        user,
                        address(entrypoint),
                        amount,
                        token.nonces(user),
                        deadline
                    )
                )
            )
        );

        (uint8 permitV1, bytes32 permitR1, bytes32 permitS1) = vm.sign(userPrivateKey, permitHash1);

        bytes32 intentHash1 = keccak256(
            abi.encode(
                entrypoint.TRAILS_INTENT_TYPEHASH(),
                user,
                address(token),
                amount,
                intentAddress,
                deadline,
                block.chainid,
                nonce1,
                0, // feeAmount
                address(0) // feeCollector
            )
        );

        bytes32 intentDigest1 = keccak256(abi.encodePacked("\x19\x01", entrypoint.DOMAIN_SEPARATOR(), intentHash1));

        (uint8 sigV1, bytes32 sigR1, bytes32 sigS1) = vm.sign(userPrivateKey, intentDigest1);

        entrypoint.depositToIntentWithPermit(
            user,
            address(token),
            amount,
            amount,
            intentAddress,
            deadline,
            nonce1,
            0,
            address(0),
            permitV1,
            permitR1,
            permitS1,
            sigV1,
            sigR1,
            sigS1
        );

        // Verify allowance is consumed
        assertEq(token.allowance(user, address(entrypoint)), 0);

        // Second deposit requires new permit
        uint256 nonce2 = entrypoint.nonces(user);

        bytes32 permitHash2 = keccak256(
            abi.encodePacked(
                "\x19\x01",
                token.DOMAIN_SEPARATOR(),
                keccak256(
                    abi.encode(
                        keccak256("Permit(address owner,address spender,uint256 value,uint256 nonce,uint256 deadline)"),
                        user,
                        address(entrypoint),
                        amount,
                        token.nonces(user),
                        deadline
                    )
                )
            )
        );

        (uint8 permitV2, bytes32 permitR2, bytes32 permitS2) = vm.sign(userPrivateKey, permitHash2);

        bytes32 intentHash2 = keccak256(
            abi.encode(
                entrypoint.TRAILS_INTENT_TYPEHASH(),
                user,
                address(token),
                amount,
                intentAddress,
                deadline,
                block.chainid,
                nonce2,
                0, // feeAmount
                address(0) // feeCollector
            )
        );

        bytes32 intentDigest2 = keccak256(abi.encodePacked("\x19\x01", entrypoint.DOMAIN_SEPARATOR(), intentHash2));

        (uint8 sigV2, bytes32 sigR2, bytes32 sigS2) = vm.sign(userPrivateKey, intentDigest2);

        entrypoint.depositToIntentWithPermit(
            user,
            address(token),
            amount,
            amount,
            intentAddress,
            deadline,
            nonce2,
            0,
            address(0),
            permitV2,
            permitR2,
            permitS2,
            sigV2,
            sigR2,
            sigS2
        );

        assertEq(token.allowance(user, address(entrypoint)), 0);

        vm.stopPrank();
    }

    // Test: Fee collector receives fees on both deposit methods
    function testFeeCollectorReceivesFees() public {
        vm.startPrank(user);

        address intentAddress = address(0x5678);
        address feeCollector = address(0x9999);
        uint256 amount = 50 * 10 ** token.decimals();
        uint256 feeAmount = 5 * 10 ** token.decimals();
        uint256 deadline = block.timestamp + 3600;

        // Use infinite approval
        uint256 nonce1 = entrypoint.nonces(user);

        bytes32 permitHash = keccak256(
            abi.encodePacked(
                "\x19\x01",
                token.DOMAIN_SEPARATOR(),
                keccak256(
                    abi.encode(
                        keccak256("Permit(address owner,address spender,uint256 value,uint256 nonce,uint256 deadline)"),
                        user,
                        address(entrypoint),
                        type(uint256).max,
                        token.nonces(user),
                        deadline
                    )
                )
            )
        );
<<<<<<< HEAD

        (uint8 permitV, bytes32 permitR, bytes32 permitS) = vm.sign(userPrivateKey, permitHash);

=======

        (uint8 permitV, bytes32 permitR, bytes32 permitS) = vm.sign(userPrivateKey, permitHash);

>>>>>>> c2ede6a4
        bytes32 intentHash1 = keccak256(
            abi.encode(
                entrypoint.TRAILS_INTENT_TYPEHASH(),
                user,
                address(token),
                amount,
                intentAddress,
                deadline,
                block.chainid,
                nonce1,
                feeAmount,
                feeCollector
            )
        );

        bytes32 intentDigest1 = keccak256(abi.encodePacked("\x19\x01", entrypoint.DOMAIN_SEPARATOR(), intentHash1));

        (uint8 sigV1, bytes32 sigR1, bytes32 sigS1) = vm.sign(userPrivateKey, intentDigest1);

        // First deposit with fee via permit
        entrypoint.depositToIntentWithPermit(
            user,
            address(token),
            amount,
            type(uint256).max,
            intentAddress,
            deadline,
            nonce1,
            feeAmount,
            feeCollector,
            permitV,
            permitR,
            permitS,
            sigV1,
            sigR1,
            sigS1
        );

        assertEq(token.balanceOf(feeCollector), feeAmount);
<<<<<<< HEAD

        // Second deposit with fee without permit
        uint256 nonce2 = entrypoint.nonces(user);

        bytes32 intentHash2 = keccak256(
            abi.encode(
                entrypoint.TRAILS_INTENT_TYPEHASH(),
                user,
                address(token),
                amount,
                intentAddress,
                deadline,
                block.chainid,
                nonce2,
                feeAmount,
                feeCollector
            )
        );

        bytes32 intentDigest2 = keccak256(abi.encodePacked("\x19\x01", entrypoint.DOMAIN_SEPARATOR(), intentHash2));

        (uint8 sigV2, bytes32 sigR2, bytes32 sigS2) = vm.sign(userPrivateKey, intentDigest2);

        entrypoint.depositToIntent(
            user, address(token), amount, intentAddress, deadline, nonce2, feeAmount, feeCollector, sigV2, sigR2, sigS2
        );

=======

        // Second deposit with fee without permit
        uint256 nonce2 = entrypoint.nonces(user);

        bytes32 intentHash2 = keccak256(
            abi.encode(
                entrypoint.TRAILS_INTENT_TYPEHASH(),
                user,
                address(token),
                amount,
                intentAddress,
                deadline,
                block.chainid,
                nonce2,
                feeAmount,
                feeCollector
            )
        );

        bytes32 intentDigest2 = keccak256(abi.encodePacked("\x19\x01", entrypoint.DOMAIN_SEPARATOR(), intentHash2));

        (uint8 sigV2, bytes32 sigR2, bytes32 sigS2) = vm.sign(userPrivateKey, intentDigest2);

        entrypoint.depositToIntent(
            user, address(token), amount, intentAddress, deadline, nonce2, feeAmount, feeCollector, sigV2, sigR2, sigS2
        );

>>>>>>> c2ede6a4
        // Total fees collected
        assertEq(token.balanceOf(feeCollector), feeAmount * 2);

        vm.stopPrank();
    }

    // Additional tests from reference file for maximum coverage

    function testConstructorAndDomainSeparator() public view {
        assertTrue(address(entrypoint) != address(0));
        bytes32 expectedDomain = keccak256(
            abi.encode(
                keccak256("EIP712Domain(string name,string version,uint256 chainId,address verifyingContract)"),
                keccak256(bytes("TrailsIntentEntrypoint")),
                keccak256(bytes(entrypoint.VERSION())),
                block.chainid,
                address(entrypoint)
            )
        );
        assertEq(entrypoint.DOMAIN_SEPARATOR(), expectedDomain);
    }

    function testDepositToIntentWithoutPermit_RequiresIntentAddress() public {
        vm.startPrank(user);
        address intentAddress = address(0);
        uint256 amount = 10 * 10 ** token.decimals();
        uint256 deadline = block.timestamp + 1;
        uint256 nonce = entrypoint.nonces(user);

        bytes32 intentHash = keccak256(
            abi.encode(
                entrypoint.TRAILS_INTENT_TYPEHASH(),
                user,
                address(token),
                amount,
                intentAddress,
                deadline,
                block.chainid,
                nonce,
                0, // feeAmount
                address(0) // feeCollector
            )
        );
        bytes32 digest = keccak256(abi.encodePacked("\x19\x01", entrypoint.DOMAIN_SEPARATOR(), intentHash));
        (uint8 v, bytes32 r, bytes32 s) = vm.sign(userPrivateKey, digest);

        vm.expectRevert(TrailsIntentEntrypoint.InvalidIntentAddress.selector);
        entrypoint.depositToIntent(user, address(token), amount, intentAddress, deadline, nonce, 0, address(0), v, r, s);
        vm.stopPrank();
    }

    function testDepositToIntentRequiresNonZeroAmount() public {
        vm.startPrank(user);

        address intentAddress = address(0x1234);
        uint256 amount = 0; // Zero amount
        uint256 deadline = block.timestamp + 100;
        uint256 nonce = entrypoint.nonces(user);

        bytes32 intentHash = keccak256(
            abi.encode(
                entrypoint.TRAILS_INTENT_TYPEHASH(),
                user,
                address(token),
                amount,
                intentAddress,
                deadline,
                block.chainid,
                nonce,
                0, // feeAmount
                address(0) // feeCollector
            )
        );
        bytes32 digest = keccak256(abi.encodePacked("\x19\x01", entrypoint.DOMAIN_SEPARATOR(), intentHash));
        (uint8 v, bytes32 r, bytes32 s) = vm.sign(userPrivateKey, digest);

        vm.expectRevert(TrailsIntentEntrypoint.InvalidAmount.selector);
        entrypoint.depositToIntent(user, address(token), amount, intentAddress, deadline, nonce, 0, address(0), v, r, s);

        vm.stopPrank();
    }

    function testDepositToIntentWithPermitRequiresNonZeroAmount() public {
        vm.startPrank(user);

        address intentAddress = address(0x1234);
        uint256 amount = 0; // Zero amount
        uint256 deadline = block.timestamp + 100;
        uint256 nonce = entrypoint.nonces(user);

        bytes32 permitHash = keccak256(
            abi.encodePacked(
                "\x19\x01",
                token.DOMAIN_SEPARATOR(),
                keccak256(
                    abi.encode(
                        keccak256("Permit(address owner,address spender,uint256 value,uint256 nonce,uint256 deadline)"),
                        user,
                        address(entrypoint),
                        amount,
                        token.nonces(user),
                        deadline
                    )
                )
            )
        );

        (uint8 permitV, bytes32 permitR, bytes32 permitS) = vm.sign(userPrivateKey, permitHash);

        bytes32 intentHash = keccak256(
            abi.encode(
                entrypoint.TRAILS_INTENT_TYPEHASH(),
                user,
                address(token),
                amount,
                intentAddress,
                deadline,
                block.chainid,
                nonce,
                0, // feeAmount
                address(0) // feeCollector
            )
        );
        bytes32 intentDigest = keccak256(abi.encodePacked("\x19\x01", entrypoint.DOMAIN_SEPARATOR(), intentHash));
        (uint8 sigV, bytes32 sigR, bytes32 sigS) = vm.sign(userPrivateKey, intentDigest);

        vm.expectRevert(TrailsIntentEntrypoint.InvalidAmount.selector);
        entrypoint.depositToIntentWithPermit(
            user,
            address(token),
            amount,
            amount,
            intentAddress,
            deadline,
            nonce,
            0,
            address(0),
            permitV,
            permitR,
            permitS,
            sigV,
            sigR,
            sigS
        );

        vm.stopPrank();
    }

    function testDepositToIntentRequiresValidToken() public {
        vm.startPrank(user);

        address intentAddress = address(0x1234);
        uint256 amount = 10 * 10 ** token.decimals();
        uint256 deadline = block.timestamp + 100;
        uint256 nonce = entrypoint.nonces(user);

        bytes32 intentHash = keccak256(
            abi.encode(
                entrypoint.TRAILS_INTENT_TYPEHASH(),
                user,
                address(0),
                amount,
                intentAddress,
                deadline,
                block.chainid,
                nonce,
                0, // feeAmount
                address(0) // feeCollector
            )
        );
        bytes32 digest = keccak256(abi.encodePacked("\x19\x01", entrypoint.DOMAIN_SEPARATOR(), intentHash));
        (uint8 v, bytes32 r, bytes32 s) = vm.sign(userPrivateKey, digest);

        vm.expectRevert(TrailsIntentEntrypoint.InvalidToken.selector);
        entrypoint.depositToIntent(user, address(0), amount, intentAddress, deadline, nonce, 0, address(0), v, r, s);

        vm.stopPrank();
    }

    function testDepositToIntentWithPermitRequiresValidToken() public {
        vm.startPrank(user);

        address intentAddress = address(0x1234);
        uint256 amount = 10 * 10 ** token.decimals();
        uint256 deadline = block.timestamp + 100;
        uint256 nonce = entrypoint.nonces(user);

        bytes32 permitHash = keccak256(
            abi.encodePacked(
                "\x19\x01",
                token.DOMAIN_SEPARATOR(),
                keccak256(
                    abi.encode(
                        keccak256("Permit(address owner,address spender,uint256 value,uint256 nonce,uint256 deadline)"),
                        user,
                        address(entrypoint),
                        amount,
                        token.nonces(user),
                        deadline
                    )
                )
            )
        );

        (uint8 permitV, bytes32 permitR, bytes32 permitS) = vm.sign(userPrivateKey, permitHash);

        bytes32 intentHash = keccak256(
            abi.encode(
                entrypoint.TRAILS_INTENT_TYPEHASH(),
                user,
                address(0),
                amount,
                intentAddress,
                deadline,
                block.chainid,
                nonce,
                0, // feeAmount
                address(0) // feeCollector
            )
        );
        bytes32 intentDigest = keccak256(abi.encodePacked("\x19\x01", entrypoint.DOMAIN_SEPARATOR(), intentHash));
        (uint8 sigV, bytes32 sigR, bytes32 sigS) = vm.sign(userPrivateKey, intentDigest);

        vm.expectRevert(TrailsIntentEntrypoint.InvalidToken.selector);
        entrypoint.depositToIntentWithPermit(
            user,
            address(0),
            amount,
            amount,
            intentAddress,
            deadline,
            nonce,
            0,
            address(0),
            permitV,
            permitR,
            permitS,
            sigV,
            sigR,
            sigS
        );

        vm.stopPrank();
    }

    function testDepositToIntentExpiredDeadline() public {
        vm.startPrank(user);

        address intentAddress = address(0x5678);
        uint256 amount = 50 * 10 ** token.decimals();
        uint256 deadline = block.timestamp - 1; // Already expired
        uint256 nonce = entrypoint.nonces(user);

        bytes32 intentHash = keccak256(
            abi.encode(
                entrypoint.TRAILS_INTENT_TYPEHASH(),
                user,
                address(token),
                amount,
                intentAddress,
                deadline,
                block.chainid,
                nonce,
                0, // feeAmount
                address(0) // feeCollector
            )
        );
        bytes32 digest = keccak256(abi.encodePacked("\x19\x01", entrypoint.DOMAIN_SEPARATOR(), intentHash));
        (uint8 v, bytes32 r, bytes32 s) = vm.sign(userPrivateKey, digest);

        token.approve(address(entrypoint), amount);

        vm.expectRevert(TrailsIntentEntrypoint.IntentExpired.selector);
        entrypoint.depositToIntent(user, address(token), amount, intentAddress, deadline, nonce, 0, address(0), v, r, s);

        vm.stopPrank();
    }

    function testDepositToIntentWrongSigner() public {
        vm.startPrank(user);

        address intentAddress = address(0x5678);
        uint256 amount = 50 * 10 ** token.decimals();
        uint256 deadline = block.timestamp + 3600;
        uint256 nonce = entrypoint.nonces(user);

        // Wrong private key for intent signature
        uint256 wrongPrivateKey = 0x987654321;

        bytes32 intentHash = keccak256(
            abi.encode(
                entrypoint.TRAILS_INTENT_TYPEHASH(),
                user,
                address(token),
                amount,
                intentAddress,
                deadline,
                block.chainid,
                nonce,
                0, // feeAmount
                address(0) // feeCollector
            )
        );
        bytes32 digest = keccak256(abi.encodePacked("\x19\x01", entrypoint.DOMAIN_SEPARATOR(), intentHash));
        (uint8 v, bytes32 r, bytes32 s) = vm.sign(wrongPrivateKey, digest);

        token.approve(address(entrypoint), amount);

        vm.expectRevert(TrailsIntentEntrypoint.InvalidIntentSignature.selector);
        entrypoint.depositToIntent(user, address(token), amount, intentAddress, deadline, nonce, 0, address(0), v, r, s);

        vm.stopPrank();
    }

    function testDepositToIntentAlreadyUsed() public {
        vm.startPrank(user);

        address intentAddress = address(0x5678);
        uint256 amount = 50 * 10 ** token.decimals();
        uint256 deadline = block.timestamp + 3600;
        uint256 nonce = entrypoint.nonces(user);

        bytes32 intentHash = keccak256(
            abi.encode(
                entrypoint.TRAILS_INTENT_TYPEHASH(),
                user,
                address(token),
                amount,
                intentAddress,
                deadline,
                block.chainid,
                nonce,
                0, // feeAmount
                address(0) // feeCollector
            )
        );
        bytes32 digest = keccak256(abi.encodePacked("\x19\x01", entrypoint.DOMAIN_SEPARATOR(), intentHash));
        (uint8 v, bytes32 r, bytes32 s) = vm.sign(userPrivateKey, digest);

        token.approve(address(entrypoint), amount * 2); // Approve for both calls

        // First call should succeed
        entrypoint.depositToIntent(user, address(token), amount, intentAddress, deadline, nonce, 0, address(0), v, r, s);

        // Second call with same digest should fail (nonce has incremented)
        vm.expectRevert(TrailsIntentEntrypoint.InvalidNonce.selector);
        entrypoint.depositToIntent(user, address(token), amount, intentAddress, deadline, nonce, 0, address(0), v, r, s);

        vm.stopPrank();
    }

    function testVersionConstant() public view {
        assertEq(entrypoint.VERSION(), "1");
    }

    function testIntentTypehashConstant() public view {
        bytes32 expectedTypehash = keccak256(
            "TrailsIntent(address user,address token,uint256 amount,address intentAddress,uint256 deadline,uint256 chainId,uint256 nonce,uint256 feeAmount,address feeCollector)"
        );
        assertEq(entrypoint.TRAILS_INTENT_TYPEHASH(), expectedTypehash);
    }

    function testNonceIncrementsOnDeposit() public {
        vm.startPrank(user);

        address intentAddress = address(0x5678);
        uint256 amount = 50 * 10 ** token.decimals();
        uint256 deadline = block.timestamp + 3600;

        uint256 nonceBefore = entrypoint.nonces(user);
        assertEq(nonceBefore, 0);

        bytes32 intentHash = keccak256(
            abi.encode(
                entrypoint.TRAILS_INTENT_TYPEHASH(),
                user,
                address(token),
                amount,
                intentAddress,
                deadline,
                block.chainid,
                nonceBefore,
                0, // feeAmount
                address(0) // feeCollector
            )
        );
        bytes32 digest = keccak256(abi.encodePacked("\x19\x01", entrypoint.DOMAIN_SEPARATOR(), intentHash));
        (uint8 v, bytes32 r, bytes32 s) = vm.sign(userPrivateKey, digest);

        token.approve(address(entrypoint), amount);
        entrypoint.depositToIntent(
            user, address(token), amount, intentAddress, deadline, nonceBefore, 0, address(0), v, r, s
        );

        uint256 nonceAfter = entrypoint.nonces(user);
        assertEq(nonceAfter, 1);

        vm.stopPrank();
    }

    function testInvalidNonceReverts() public {
        vm.startPrank(user);

        address intentAddress = address(0x5678);
        uint256 amount = 50 * 10 ** token.decimals();
        uint256 deadline = block.timestamp + 3600;
        uint256 wrongNonce = 999; // Wrong nonce

        bytes32 intentHash = keccak256(
            abi.encode(
                entrypoint.TRAILS_INTENT_TYPEHASH(),
                user,
                address(token),
                amount,
                intentAddress,
                deadline,
                block.chainid,
                wrongNonce,
                0, // feeAmount
                address(0) // feeCollector
            )
        );
        bytes32 digest = keccak256(abi.encodePacked("\x19\x01", entrypoint.DOMAIN_SEPARATOR(), intentHash));
        (uint8 v, bytes32 r, bytes32 s) = vm.sign(userPrivateKey, digest);

        token.approve(address(entrypoint), amount);

        vm.expectRevert(TrailsIntentEntrypoint.InvalidNonce.selector);
        entrypoint.depositToIntent(
            user, address(token), amount, intentAddress, deadline, wrongNonce, 0, address(0), v, r, s
        );

        vm.stopPrank();
    }

    function testDepositToIntentWithPermitExpiredDeadline() public {
        vm.startPrank(user);

        address intentAddress = address(0x5678);
        uint256 amount = 50 * 10 ** token.decimals();
        uint256 deadline = block.timestamp - 1; // Already expired
        uint256 nonce = entrypoint.nonces(user);

        bytes32 permitHash = keccak256(
            abi.encodePacked(
                "\x19\x01",
                token.DOMAIN_SEPARATOR(),
                keccak256(
                    abi.encode(
                        keccak256("Permit(address owner,address spender,uint256 value,uint256 nonce,uint256 deadline)"),
                        user,
                        address(entrypoint),
                        amount,
                        token.nonces(user),
                        deadline
                    )
                )
            )
        );

        (uint8 permitV, bytes32 permitR, bytes32 permitS) = vm.sign(userPrivateKey, permitHash);

        bytes32 intentHash = keccak256(
            abi.encode(
                entrypoint.TRAILS_INTENT_TYPEHASH(),
                user,
                address(token),
                amount,
                intentAddress,
                deadline,
                block.chainid,
                nonce,
                0, // feeAmount
                address(0) // feeCollector
            )
        );
        bytes32 intentDigest = keccak256(abi.encodePacked("\x19\x01", entrypoint.DOMAIN_SEPARATOR(), intentHash));
        (uint8 sigV, bytes32 sigR, bytes32 sigS) = vm.sign(userPrivateKey, intentDigest);

        vm.expectRevert(TrailsIntentEntrypoint.IntentExpired.selector);
        entrypoint.depositToIntentWithPermit(
            user,
            address(token),
            amount,
            amount,
            intentAddress,
            deadline,
            nonce,
            0,
            address(0),
            permitV,
            permitR,
            permitS,
            sigV,
            sigR,
            sigS
        );

        vm.stopPrank();
    }

    function testDepositToIntentCannotReuseDigest() public {
        vm.startPrank(user);

        address intentAddress = address(0x777);
        uint256 amount = 15 * 10 ** token.decimals();
        uint256 deadline = block.timestamp + 10;
        uint256 nonce = entrypoint.nonces(user);

        bytes32 intentHash = keccak256(
            abi.encode(
                entrypoint.TRAILS_INTENT_TYPEHASH(),
                user,
                address(token),
                amount,
                intentAddress,
                deadline,
                block.chainid,
                nonce,
                0, // feeAmount
                address(0) // feeCollector
            )
        );
        bytes32 digest = keccak256(abi.encodePacked("\x19\x01", entrypoint.DOMAIN_SEPARATOR(), intentHash));
        (uint8 v, bytes32 r, bytes32 s) = vm.sign(userPrivateKey, digest);

        token.approve(address(entrypoint), amount);

        entrypoint.depositToIntent(user, address(token), amount, intentAddress, deadline, nonce, 0, address(0), v, r, s);

        // Nonce has incremented, so reusing the same digest/nonce will fail with InvalidNonce
        vm.expectRevert(TrailsIntentEntrypoint.InvalidNonce.selector);
        entrypoint.depositToIntent(user, address(token), amount, intentAddress, deadline, nonce, 0, address(0), v, r, s);

        vm.stopPrank();
    }

    function testDepositToIntentWithPermitRequiresPermitAmount() public {
        vm.startPrank(user);
        address intentAddress = address(0x1234);
        uint256 amount = 20 * 10 ** token.decimals();
        uint256 permitAmount = amount - 1;
        uint256 deadline = block.timestamp + 100;
        uint256 nonce = entrypoint.nonces(user);

        bytes32 permitHash = keccak256(
            abi.encodePacked(
                "\x19\x01",
                token.DOMAIN_SEPARATOR(),
                keccak256(
                    abi.encode(
                        keccak256("Permit(address owner,address spender,uint256 value,uint256 nonce,uint256 deadline)"),
                        user,
                        address(entrypoint),
                        permitAmount,
                        token.nonces(user),
                        deadline
                    )
                )
            )
        );

        (uint8 permitV, bytes32 permitR, bytes32 permitS) = vm.sign(userPrivateKey, permitHash);

        bytes32 intentHash = keccak256(
            abi.encode(
                entrypoint.TRAILS_INTENT_TYPEHASH(),
                user,
                address(token),
                amount,
                intentAddress,
                deadline,
                block.chainid,
                nonce,
                0, // feeAmount
                address(0) // feeCollector
            )
        );
        bytes32 intentDigest = keccak256(abi.encodePacked("\x19\x01", entrypoint.DOMAIN_SEPARATOR(), intentHash));
        (uint8 sigV, bytes32 sigR, bytes32 sigS) = vm.sign(userPrivateKey, intentDigest);

        vm.expectRevert();
        entrypoint.depositToIntentWithPermit(
            user,
            address(token),
            amount,
            permitAmount,
            intentAddress,
            deadline,
            nonce,
            0,
            address(0),
            permitV,
            permitR,
            permitS,
            sigV,
            sigR,
            sigS
        );
        vm.stopPrank();
    }

    function testDepositToIntentTransferFromFails() public {
        vm.startPrank(user);

        address intentAddress = address(0x5678);
        uint256 amount = 50 * 10 ** token.decimals();
        uint256 deadline = block.timestamp + 3600;
        uint256 nonce = entrypoint.nonces(user);

        bytes32 intentHash = keccak256(
            abi.encode(
                entrypoint.TRAILS_INTENT_TYPEHASH(),
                user,
                address(token),
                amount,
                intentAddress,
                deadline,
                block.chainid,
                nonce,
                0, // feeAmount
                address(0) // feeCollector
            )
        );
        bytes32 digest = keccak256(abi.encodePacked("\x19\x01", entrypoint.DOMAIN_SEPARATOR(), intentHash));
        (uint8 v, bytes32 r, bytes32 s) = vm.sign(userPrivateKey, digest);

        // Don't approve tokens, so transferFrom should fail
        vm.expectRevert();
        entrypoint.depositToIntent(user, address(token), amount, intentAddress, deadline, nonce, 0, address(0), v, r, s);

        vm.stopPrank();
    }

    function testDepositToIntentWithPermitTransferFromFails() public {
        vm.startPrank(user);

        address intentAddress = address(0x5678);
        uint256 amount = 50 * 10 ** token.decimals();
        uint256 deadline = block.timestamp + 3600;
        uint256 nonce = entrypoint.nonces(user);

        // Create permit signature with insufficient permit amount
        uint256 permitAmount = amount - 1; // Less than needed
        bytes32 permitHash = keccak256(
            abi.encodePacked(
                "\x19\x01",
                token.DOMAIN_SEPARATOR(),
                keccak256(
                    abi.encode(
                        keccak256("Permit(address owner,address spender,uint256 value,uint256 nonce,uint256 deadline)"),
                        user,
                        address(entrypoint),
                        permitAmount,
                        token.nonces(user),
                        deadline
                    )
                )
            )
        );

        (uint8 permitV, bytes32 permitR, bytes32 permitS) = vm.sign(userPrivateKey, permitHash);

        bytes32 intentHash = keccak256(
            abi.encode(
                entrypoint.TRAILS_INTENT_TYPEHASH(),
                user,
                address(token),
                amount,
                intentAddress,
                deadline,
                block.chainid,
                nonce,
                0, // feeAmount
                address(0) // feeCollector
            )
        );
        bytes32 intentDigest = keccak256(abi.encodePacked("\x19\x01", entrypoint.DOMAIN_SEPARATOR(), intentHash));
        (uint8 sigV, bytes32 sigR, bytes32 sigS) = vm.sign(userPrivateKey, intentDigest);

        vm.expectRevert();
        entrypoint.depositToIntentWithPermit(
            user,
            address(token),
            amount,
            permitAmount,
            intentAddress,
            deadline,
            nonce,
            0,
            address(0),
            permitV,
            permitR,
            permitS,
            sigV,
            sigR,
            sigS
        );

        vm.stopPrank();
    }

    function testDepositToIntentWithPermitWrongSigner() public {
        vm.startPrank(user);

        address intentAddress = address(0x5678);
        uint256 amount = 50 * 10 ** token.decimals();
        uint256 deadline = block.timestamp + 3600;
        uint256 nonce = entrypoint.nonces(user);

        // Wrong private key for intent signature
        uint256 wrongPrivateKey = 0x987654321;

        bytes32 permitHash = keccak256(
            abi.encodePacked(
                "\x19\x01",
                token.DOMAIN_SEPARATOR(),
                keccak256(
                    abi.encode(
                        keccak256("Permit(address owner,address spender,uint256 value,uint256 nonce,uint256 deadline)"),
                        user,
                        address(entrypoint),
                        amount,
                        token.nonces(user),
                        deadline
                    )
                )
            )
        );

        (uint8 permitV, bytes32 permitR, bytes32 permitS) = vm.sign(userPrivateKey, permitHash);

        bytes32 intentHash = keccak256(
            abi.encode(
                entrypoint.TRAILS_INTENT_TYPEHASH(),
                user,
                address(token),
                amount,
                intentAddress,
                deadline,
                block.chainid,
                nonce,
                0, // feeAmount
                address(0) // feeCollector
            )
        );
        bytes32 intentDigest = keccak256(abi.encodePacked("\x19\x01", entrypoint.DOMAIN_SEPARATOR(), intentHash));
        (uint8 sigV, bytes32 sigR, bytes32 sigS) = vm.sign(wrongPrivateKey, intentDigest);

        vm.expectRevert(TrailsIntentEntrypoint.InvalidIntentSignature.selector);
        entrypoint.depositToIntentWithPermit(
            user,
            address(token),
            amount,
            amount,
            intentAddress,
            deadline,
            nonce,
            0,
            address(0),
            permitV,
            permitR,
            permitS,
            sigV,
            sigR,
            sigS
        );

        vm.stopPrank();
    }

    function testDepositToIntentWithPermitAlreadyUsed() public {
        vm.startPrank(user);

        address intentAddress = address(0x5678);
        uint256 amount = 50 * 10 ** token.decimals();
        uint256 deadline = block.timestamp + 3600;
        uint256 nonce = entrypoint.nonces(user);

        bytes32 permitHash = keccak256(
            abi.encodePacked(
                "\x19\x01",
                token.DOMAIN_SEPARATOR(),
                keccak256(
                    abi.encode(
                        keccak256("Permit(address owner,address spender,uint256 value,uint256 nonce,uint256 deadline)"),
                        user,
                        address(entrypoint),
                        amount,
                        token.nonces(user),
                        deadline
                    )
                )
            )
        );

        (uint8 permitV, bytes32 permitR, bytes32 permitS) = vm.sign(userPrivateKey, permitHash);

        bytes32 intentHash = keccak256(
            abi.encode(
                entrypoint.TRAILS_INTENT_TYPEHASH(),
                user,
                address(token),
                amount,
                intentAddress,
                deadline,
                block.chainid,
                nonce,
                0, // feeAmount
                address(0) // feeCollector
            )
        );
        bytes32 intentDigest = keccak256(abi.encodePacked("\x19\x01", entrypoint.DOMAIN_SEPARATOR(), intentHash));
        (uint8 sigV, bytes32 sigR, bytes32 sigS) = vm.sign(userPrivateKey, intentDigest);

        // First call should succeed
        entrypoint.depositToIntentWithPermit(
            user,
            address(token),
            amount,
            amount,
            intentAddress,
            deadline,
            nonce,
            0,
            address(0),
            permitV,
            permitR,
            permitS,
            sigV,
            sigR,
            sigS
        );

        // Second call with same digest should fail - the intent signature is now invalid because nonce incremented
        uint256 nonce2 = entrypoint.nonces(user);
        bytes32 permitHash2 = keccak256(
            abi.encodePacked(
                "\x19\x01",
                token.DOMAIN_SEPARATOR(),
                keccak256(
                    abi.encode(
                        keccak256("Permit(address owner,address spender,uint256 value,uint256 nonce,uint256 deadline)"),
                        user,
                        address(entrypoint),
                        amount,
                        token.nonces(user), // Updated nonce
                        deadline
                    )
                )
            )
        );

        (uint8 permitV2, bytes32 permitR2, bytes32 permitS2) = vm.sign(userPrivateKey, permitHash2);

        // The old intent signature uses old nonce, so it will fail with InvalidIntentSignature
        vm.expectRevert(TrailsIntentEntrypoint.InvalidIntentSignature.selector);
        entrypoint.depositToIntentWithPermit(
            user,
            address(token),
            amount,
            amount,
            intentAddress,
            deadline,
            nonce2,
            0,
            address(0),
            permitV2,
            permitR2,
            permitS2,
            sigV,
            sigR,
            sigS
        );

        vm.stopPrank();
    }

    function testDepositToIntentWithPermitReentrancyProtection() public {
        vm.startPrank(user);

        address intentAddress = address(0x5678);
        uint256 amount = 50 * 10 ** token.decimals();
        uint256 deadline = block.timestamp + 3600;
        uint256 nonce = entrypoint.nonces(user);

        bytes32 permitHash = keccak256(
            abi.encodePacked(
                "\x19\x01",
                token.DOMAIN_SEPARATOR(),
                keccak256(
                    abi.encode(
                        keccak256("Permit(address owner,address spender,uint256 value,uint256 nonce,uint256 deadline)"),
                        user,
                        address(entrypoint),
                        amount,
                        token.nonces(user),
                        deadline
                    )
                )
            )
        );

        (uint8 permitV, bytes32 permitR, bytes32 permitS) = vm.sign(userPrivateKey, permitHash);

        bytes32 intentHash = keccak256(
            abi.encode(
                entrypoint.TRAILS_INTENT_TYPEHASH(),
                user,
                address(token),
                amount,
                intentAddress,
                deadline,
                block.chainid,
                nonce,
                0, // feeAmount
                address(0) // feeCollector
            )
        );

        bytes32 intentDigest = keccak256(abi.encodePacked("\x19\x01", entrypoint.DOMAIN_SEPARATOR(), intentHash));

        (uint8 sigV, bytes32 sigR, bytes32 sigS) = vm.sign(userPrivateKey, intentDigest);

        // First call should succeed
        entrypoint.depositToIntentWithPermit(
            user,
            address(token),
            amount,
            amount,
            intentAddress,
            deadline,
            nonce,
            0,
            address(0),
            permitV,
            permitR,
            permitS,
            sigV,
            sigR,
            sigS
        );

        // Second call with same parameters should fail due to InvalidNonce (nonce has incremented)
        vm.expectRevert(TrailsIntentEntrypoint.InvalidNonce.selector);
        entrypoint.depositToIntentWithPermit(
            user,
            address(token),
            amount,
            amount,
            intentAddress,
            deadline,
            nonce,
            0,
            address(0),
            permitV,
            permitR,
            permitS,
            sigV,
            sigR,
            sigS
        );

        vm.stopPrank();
    }

    function testDepositToIntentReentrancyProtection() public {
        vm.startPrank(user);

        address intentAddress = address(0x5678);
        uint256 amount = 50 * 10 ** token.decimals();
        uint256 deadline = block.timestamp + 3600;
        uint256 nonce = entrypoint.nonces(user);

        bytes32 intentHash = keccak256(
            abi.encode(
                entrypoint.TRAILS_INTENT_TYPEHASH(),
                user,
                address(token),
                amount,
                intentAddress,
                deadline,
                block.chainid,
                nonce,
                0, // feeAmount
                address(0) // feeCollector
            )
        );

        bytes32 intentDigest = keccak256(abi.encodePacked("\x19\x01", entrypoint.DOMAIN_SEPARATOR(), intentHash));

        (uint8 sigV, bytes32 sigR, bytes32 sigS) = vm.sign(userPrivateKey, intentDigest);

        token.approve(address(entrypoint), amount * 2);

        // First call should succeed
        entrypoint.depositToIntent(
            user, address(token), amount, intentAddress, deadline, nonce, 0, address(0), sigV, sigR, sigS
        );

        // Second call should fail due to InvalidNonce (nonce has incremented)
        vm.expectRevert(TrailsIntentEntrypoint.InvalidNonce.selector);
        entrypoint.depositToIntent(
            user, address(token), amount, intentAddress, deadline, nonce, 0, address(0), sigV, sigR, sigS
        );

        vm.stopPrank();
    }

    function testUsedIntentsMapping() public {
        vm.startPrank(user);

        address intentAddress = address(0x5678);
        uint256 amount = 50 * 10 ** token.decimals();
        uint256 deadline = block.timestamp + 3600;
        uint256 nonce = entrypoint.nonces(user);

        bytes32 intentHash = keccak256(
            abi.encode(
                entrypoint.TRAILS_INTENT_TYPEHASH(),
                user,
                address(token),
                amount,
                intentAddress,
                deadline,
                block.chainid,
                nonce,
                0, // feeAmount
                address(0) // feeCollector
            )
        );

        bytes32 intentDigest = keccak256(abi.encodePacked("\x19\x01", entrypoint.DOMAIN_SEPARATOR(), intentHash));

        (uint8 sigV, bytes32 sigR, bytes32 sigS) = vm.sign(userPrivateKey, intentDigest);

        token.approve(address(entrypoint), amount);

        // Check that intent is not used initially
        assertFalse(entrypoint.usedIntents(intentDigest));

        // Execute intent
        entrypoint.depositToIntent(
            user, address(token), amount, intentAddress, deadline, nonce, 0, address(0), sigV, sigR, sigS
        );

        // Check that intent is now marked as used
        assertTrue(entrypoint.usedIntents(intentDigest));

        vm.stopPrank();
    }

    function testAssemblyCodeExecution() public {
        vm.startPrank(user);

        address intentAddress = address(0x5678);
        uint256 amount = 50 * 10 ** token.decimals();
        uint256 deadline = block.timestamp + 3600;
        uint256 nonce = entrypoint.nonces(user);

        bytes32 intentHash = keccak256(
            abi.encode(
                entrypoint.TRAILS_INTENT_TYPEHASH(),
                user,
                address(token),
                amount,
                intentAddress,
                deadline,
                block.chainid,
                nonce,
                0, // feeAmount
                address(0) // feeCollector
            )
        );

        bytes32 intentDigest = keccak256(abi.encodePacked("\x19\x01", entrypoint.DOMAIN_SEPARATOR(), intentHash));

        (uint8 sigV, bytes32 sigR, bytes32 sigS) = vm.sign(userPrivateKey, intentDigest);

        token.approve(address(entrypoint), amount);

        // This should execute the assembly code in _verifyAndMarkIntent
        entrypoint.depositToIntent(
            user, address(token), amount, intentAddress, deadline, nonce, 0, address(0), sigV, sigR, sigS
        );

        // Verify the intent was processed correctly
        assertTrue(entrypoint.usedIntents(intentDigest));

        vm.stopPrank();
    }
<<<<<<< HEAD
=======

    // =========================================================================
    // SEQ-2: Non-Standard ERC20 Token Tests (SafeERC20 Implementation)
    // =========================================================================

    /**
     * @notice Test depositToIntent with non-standard ERC20 token (like USDT)
     * @dev Verifies SafeERC20.safeTransferFrom works with tokens that don't return boolean
     */
    function testDepositToIntent_WithNonStandardERC20_Success() public {
        // Deploy non-standard ERC20 token
        MockNonStandardERC20 nonStandardToken = new MockNonStandardERC20(1000000 * 10 ** 6);

        // Transfer tokens to user
        nonStandardToken.transfer(user, 1000 * 10 ** 6);

        vm.startPrank(user);

        address intentAddress = address(0x5678);
        uint256 amount = 50 * 10 ** 6; // 50 tokens with 6 decimals
        uint256 deadline = block.timestamp + 3600;
        uint256 nonce = entrypoint.nonces(user);

        bytes32 intentHash = keccak256(
            abi.encode(
                entrypoint.TRAILS_INTENT_TYPEHASH(),
                user,
                address(nonStandardToken),
                amount,
                intentAddress,
                deadline,
                block.chainid,
                nonce,
                0, // feeAmount
                address(0) // feeCollector
            )
        );

        bytes32 digest = keccak256(abi.encodePacked("\x19\x01", entrypoint.DOMAIN_SEPARATOR(), intentHash));
        (uint8 v, bytes32 r, bytes32 s) = vm.sign(userPrivateKey, digest);

        // Approve entrypoint to spend non-standard tokens
        nonStandardToken.approve(address(entrypoint), amount);

        uint256 userBalBefore = nonStandardToken.balanceOf(user);
        uint256 intentBalBefore = nonStandardToken.balanceOf(intentAddress);

        // This should succeed with SafeERC20 even though token doesn't return boolean
        entrypoint.depositToIntent(
            user, address(nonStandardToken), amount, intentAddress, deadline, nonce, 0, address(0), v, r, s
        );

        // Verify balances updated correctly
        assertEq(nonStandardToken.balanceOf(user), userBalBefore - amount);
        assertEq(nonStandardToken.balanceOf(intentAddress), intentBalBefore + amount);

        vm.stopPrank();
    }

    /**
     * @notice Test depositToIntent with non-standard ERC20 token and fee
     * @dev Verifies SafeERC20.safeTransferFrom handles both deposit and fee transfers correctly
     */
    function testDepositToIntent_WithNonStandardERC20AndFee_Success() public {
        // Deploy non-standard ERC20 token
        MockNonStandardERC20 nonStandardToken = new MockNonStandardERC20(1000000 * 10 ** 6);

        // Transfer tokens to user
        nonStandardToken.transfer(user, 1000 * 10 ** 6);

        vm.startPrank(user);

        address intentAddress = address(0x5678);
        address feeCollector = address(0x9999);
        uint256 amount = 50 * 10 ** 6; // 50 tokens with 6 decimals
        uint256 feeAmount = 5 * 10 ** 6; // 5 tokens fee
        uint256 totalAmount = amount + feeAmount;
        uint256 deadline = block.timestamp + 3600;
        uint256 nonce = entrypoint.nonces(user);

        bytes32 intentHash = keccak256(
            abi.encode(
                entrypoint.TRAILS_INTENT_TYPEHASH(),
                user,
                address(nonStandardToken),
                amount,
                intentAddress,
                deadline,
                block.chainid,
                nonce,
                feeAmount,
                feeCollector
            )
        );

        bytes32 digest = keccak256(abi.encodePacked("\x19\x01", entrypoint.DOMAIN_SEPARATOR(), intentHash));
        (uint8 v, bytes32 r, bytes32 s) = vm.sign(userPrivateKey, digest);

        // Approve entrypoint to spend non-standard tokens (total amount + fee)
        nonStandardToken.approve(address(entrypoint), totalAmount);

        uint256 userBalBefore = nonStandardToken.balanceOf(user);
        uint256 intentBalBefore = nonStandardToken.balanceOf(intentAddress);
        uint256 feeCollectorBalBefore = nonStandardToken.balanceOf(feeCollector);

        // This should succeed with SafeERC20 for both transfers
        entrypoint.depositToIntent(
            user, address(nonStandardToken), amount, intentAddress, deadline, nonce, feeAmount, feeCollector, v, r, s
        );

        // Verify all balances updated correctly
        assertEq(nonStandardToken.balanceOf(user), userBalBefore - totalAmount);
        assertEq(nonStandardToken.balanceOf(intentAddress), intentBalBefore + amount);
        assertEq(nonStandardToken.balanceOf(feeCollector), feeCollectorBalBefore + feeAmount);

        vm.stopPrank();
    }

    /**
     * @notice Test depositToIntent with non-standard ERC20 when transfer fails
     * @dev Verifies SafeERC20.safeTransferFrom properly reverts when non-standard token transfer fails
     */
    function testDepositToIntent_WithNonStandardERC20_InsufficientBalance_Reverts() public {
        // Deploy non-standard ERC20 token
        MockNonStandardERC20 nonStandardToken = new MockNonStandardERC20(1000000 * 10 ** 6);

        // Give user very small amount
        nonStandardToken.transfer(user, 10 * 10 ** 6);

        vm.startPrank(user);

        address intentAddress = address(0x5678);
        uint256 amount = 100 * 10 ** 6; // More than user has
        uint256 deadline = block.timestamp + 3600;
        uint256 nonce = entrypoint.nonces(user);

        bytes32 intentHash = keccak256(
            abi.encode(
                entrypoint.TRAILS_INTENT_TYPEHASH(),
                user,
                address(nonStandardToken),
                amount,
                intentAddress,
                deadline,
                block.chainid,
                nonce,
                0,
                address(0)
            )
        );

        bytes32 digest = keccak256(abi.encodePacked("\x19\x01", entrypoint.DOMAIN_SEPARATOR(), intentHash));
        (uint8 v, bytes32 r, bytes32 s) = vm.sign(userPrivateKey, digest);

        nonStandardToken.approve(address(entrypoint), amount);

        // Should revert because user has insufficient balance
        vm.expectRevert("Insufficient balance");
        entrypoint.depositToIntent(
            user, address(nonStandardToken), amount, intentAddress, deadline, nonce, 0, address(0), v, r, s
        );

        vm.stopPrank();
    }

    /**
     * @notice Test depositToIntent with non-standard ERC20 when allowance is insufficient
     * @dev Verifies SafeERC20.safeTransferFrom properly reverts when allowance is too low
     */
    function testDepositToIntent_WithNonStandardERC20_InsufficientAllowance_Reverts() public {
        // Deploy non-standard ERC20 token
        MockNonStandardERC20 nonStandardToken = new MockNonStandardERC20(1000000 * 10 ** 6);

        // Transfer tokens to user
        nonStandardToken.transfer(user, 1000 * 10 ** 6);

        vm.startPrank(user);

        address intentAddress = address(0x5678);
        uint256 amount = 50 * 10 ** 6;
        uint256 deadline = block.timestamp + 3600;
        uint256 nonce = entrypoint.nonces(user);

        bytes32 intentHash = keccak256(
            abi.encode(
                entrypoint.TRAILS_INTENT_TYPEHASH(),
                user,
                address(nonStandardToken),
                amount,
                intentAddress,
                deadline,
                block.chainid,
                nonce,
                0,
                address(0)
            )
        );

        bytes32 digest = keccak256(abi.encodePacked("\x19\x01", entrypoint.DOMAIN_SEPARATOR(), intentHash));
        (uint8 v, bytes32 r, bytes32 s) = vm.sign(userPrivateKey, digest);

        // Approve less than amount needed
        nonStandardToken.approve(address(entrypoint), amount - 1);

        // Should revert because allowance is insufficient
        vm.expectRevert("Insufficient allowance");
        entrypoint.depositToIntent(
            user, address(nonStandardToken), amount, intentAddress, deadline, nonce, 0, address(0), v, r, s
        );

        vm.stopPrank();
    }
>>>>>>> c2ede6a4
}<|MERGE_RESOLUTION|>--- conflicted
+++ resolved
@@ -5,6 +5,7 @@
 import {TrailsIntentEntrypoint} from "../src/TrailsIntentEntrypoint.sol";
 import {ERC20} from "@openzeppelin/contracts/token/ERC20/ERC20.sol";
 import {ERC20Permit} from "@openzeppelin/contracts/token/ERC20/extensions/ERC20Permit.sol";
+import {MockNonStandardERC20} from "./mocks/MockNonStandardERC20.sol";
 
 // Mock ERC20 token with permit functionality for testing
 contract MockERC20Permit is ERC20, ERC20Permit {
@@ -620,15 +621,9 @@
                 )
             )
         );
-<<<<<<< HEAD
 
         (uint8 permitV, bytes32 permitR, bytes32 permitS) = vm.sign(userPrivateKey, permitHash);
 
-=======
-
-        (uint8 permitV, bytes32 permitR, bytes32 permitS) = vm.sign(userPrivateKey, permitHash);
-
->>>>>>> c2ede6a4
         bytes32 intentHash1 = keccak256(
             abi.encode(
                 entrypoint.TRAILS_INTENT_TYPEHASH(),
@@ -668,7 +663,6 @@
         );
 
         assertEq(token.balanceOf(feeCollector), feeAmount);
-<<<<<<< HEAD
 
         // Second deposit with fee without permit
         uint256 nonce2 = entrypoint.nonces(user);
@@ -696,35 +690,6 @@
             user, address(token), amount, intentAddress, deadline, nonce2, feeAmount, feeCollector, sigV2, sigR2, sigS2
         );
 
-=======
-
-        // Second deposit with fee without permit
-        uint256 nonce2 = entrypoint.nonces(user);
-
-        bytes32 intentHash2 = keccak256(
-            abi.encode(
-                entrypoint.TRAILS_INTENT_TYPEHASH(),
-                user,
-                address(token),
-                amount,
-                intentAddress,
-                deadline,
-                block.chainid,
-                nonce2,
-                feeAmount,
-                feeCollector
-            )
-        );
-
-        bytes32 intentDigest2 = keccak256(abi.encodePacked("\x19\x01", entrypoint.DOMAIN_SEPARATOR(), intentHash2));
-
-        (uint8 sigV2, bytes32 sigR2, bytes32 sigS2) = vm.sign(userPrivateKey, intentDigest2);
-
-        entrypoint.depositToIntent(
-            user, address(token), amount, intentAddress, deadline, nonce2, feeAmount, feeCollector, sigV2, sigR2, sigS2
-        );
-
->>>>>>> c2ede6a4
         // Total fees collected
         assertEq(token.balanceOf(feeCollector), feeAmount * 2);
 
@@ -1816,8 +1781,6 @@
 
         vm.stopPrank();
     }
-<<<<<<< HEAD
-=======
 
     // =========================================================================
     // SEQ-2: Non-Standard ERC20 Token Tests (SafeERC20 Implementation)
@@ -2030,5 +1993,4 @@
 
         vm.stopPrank();
     }
->>>>>>> c2ede6a4
 }