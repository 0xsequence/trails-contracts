// SPDX-License-Identifier: MIT
pragma solidity ^0.8.20;

import "forge-std/Test.sol";
import "../src/TrailsIntentEntrypoint.sol";
import "@openzeppelin/contracts/token/ERC20/ERC20.sol";
import "@openzeppelin/contracts/token/ERC20/extensions/ERC20Permit.sol";

// Mock ERC20 token with permit functionality for testing
contract MockERC20Permit is ERC20, ERC20Permit {
    constructor() ERC20("Mock Token", "MTK") ERC20Permit("Mock Token") {
        _mint(msg.sender, 1000000 * 10**decimals());
    }
}

<<<<<<< HEAD
contract IntentEntrypointTest is Test {
=======
// -----------------------------------------------------------------------------
// Test Contract
// -----------------------------------------------------------------------------

contract TrailsIntentEntrypointTest is Test {
    // Mirror events for expectEmit if needed
    event FeePaid(address indexed user, address indexed feeToken, uint256 feeAmount, address indexed feeCollector);
    // -------------------------------------------------------------------------
    // Test State Variables
    // -------------------------------------------------------------------------

>>>>>>> f16f2d9e
    TrailsIntentEntrypoint public entrypoint;
    MockERC20Permit public token;
    address public user = vm.addr(0x123456789);
    uint256 public userPrivateKey = 0x123456789;

    function setUp() public {
        entrypoint = new TrailsIntentEntrypoint();
        token = new MockERC20Permit();
        
        // Give user some tokens
        token.transfer(user, 1000 * 10**token.decimals());
    }

    function testConstructor() public {
        // Simple constructor test - just verify the contract was deployed
        assertTrue(address(entrypoint) != address(0));
    }


    function testExecuteIntentWithPermit() public {
        vm.startPrank(user);
        
        address intentAddress = address(0x5678);
        uint256 amount = 50 * 10**token.decimals();
        uint256 deadline = block.timestamp + 3600;
        uint256 nonce = entrypoint.nonces(user);
        
        // Create permit signature
        bytes32 permitHash = keccak256(
            abi.encodePacked(
                "\x19\x01",
                token.DOMAIN_SEPARATOR(),
                keccak256(
                    abi.encode(
                        keccak256("Permit(address owner,address spender,uint256 value,uint256 nonce,uint256 deadline)"),
                        user,
                        address(entrypoint),
                        amount,
                        token.nonces(user),
                        deadline
                    )
                )
            )
        );
        
        (uint8 permitV, bytes32 permitR, bytes32 permitS) = vm.sign(userPrivateKey, permitHash);
        
        // Create intent signature
        bytes32 intentHash = keccak256(
            abi.encode(
                entrypoint.INTENT_TYPEHASH(),
                user,
                address(token),
                amount,
                intentAddress,
                deadline,
                block.chainid,
                nonce
            )
        );
        
        bytes32 intentDigest = keccak256(
            abi.encodePacked("\x19\x01", entrypoint.DOMAIN_SEPARATOR(), intentHash)
        );
        
        (uint8 sigV, bytes32 sigR, bytes32 sigS) = vm.sign(userPrivateKey, intentDigest);
        
        // Record balances before
        uint256 userBalanceBefore = token.balanceOf(user);
        uint256 intentBalanceBefore = token.balanceOf(intentAddress);
        
        // Execute intent with permit
        entrypoint.depositToIntentWithPermit(
            user,
            address(token),
            amount,
            amount, // permitAmount - same as amount for this test
            intentAddress,
            deadline,
            nonce,
            0, // no fee amount
            address(0), // no fee collector
            permitV,
            permitR,
            permitS,
            sigV,
            sigR,
            sigS
        );
        
        // Check balances after
        uint256 userBalanceAfter = token.balanceOf(user);
        uint256 intentBalanceAfter = token.balanceOf(intentAddress);
        
        assertEq(userBalanceAfter, userBalanceBefore - amount);
        assertEq(intentBalanceAfter, intentBalanceBefore + amount);
        
        vm.stopPrank();
    }

    function testExecuteIntentWithPermitExpired() public {
        vm.startPrank(user);
        
        address intentAddress = address(0x5678);
        uint256 amount = 50 * 10**token.decimals();
        uint256 deadline = block.timestamp - 1; // Expired
        uint256 nonce = entrypoint.nonces(user);
        
        // Create permit signature
        bytes32 permitHash = keccak256(
            abi.encodePacked(
                "\x19\x01",
                token.DOMAIN_SEPARATOR(),
                keccak256(
                    abi.encode(
                        keccak256("Permit(address owner,address spender,uint256 value,uint256 nonce,uint256 deadline)"),
                        user,
                        address(entrypoint),
                        amount,
                        token.nonces(user),
                        deadline
                    )
                )
            )
        );
        
        (uint8 permitV, bytes32 permitR, bytes32 permitS) = vm.sign(userPrivateKey, permitHash);
        
        // Create intent signature
        bytes32 intentHash = keccak256(
            abi.encode(
                entrypoint.INTENT_TYPEHASH(),
                user,
                address(token),
                amount,
                intentAddress,
                deadline,
                block.chainid,
                nonce
            )
        );
        
        bytes32 intentDigest = keccak256(
            abi.encodePacked("\x19\x01", entrypoint.DOMAIN_SEPARATOR(), intentHash)
        );
        
        (uint8 sigV, bytes32 sigR, bytes32 sigS) = vm.sign(userPrivateKey, intentDigest);
        
        vm.expectRevert();
        entrypoint.depositToIntentWithPermit(
            user,
            address(token),
            amount,
            amount, // permitAmount - same as amount for this test
            intentAddress,
            deadline,
            nonce,
            0, // no fee amount
            address(0), // no fee collector
            permitV,
            permitR,
            permitS,
            sigV,
            sigR,
            sigS
        );
        
        vm.stopPrank();
    }

    function testExecuteIntentWithPermitInvalidSignature() public {
        vm.startPrank(user);
        
        address intentAddress = address(0x5678);
        uint256 amount = 50 * 10**token.decimals();
        uint256 deadline = block.timestamp + 3600;
        uint256 nonce = entrypoint.nonces(user);
        
        // Use wrong private key for signature
        uint256 wrongPrivateKey = 0x987654321;
        
        bytes32 permitHash = keccak256(
            abi.encodePacked(
                "\x19\x01",
                token.DOMAIN_SEPARATOR(),
                keccak256(
                    abi.encode(
                        keccak256("Permit(address owner,address spender,uint256 value,uint256 nonce,uint256 deadline)"),
                        user,
                        address(entrypoint),
                        amount,
                        token.nonces(user),
                        deadline
                    )
                )
            )
        );
        
        (uint8 permitV, bytes32 permitR, bytes32 permitS) = vm.sign(wrongPrivateKey, permitHash);
        
        // Create intent signature
        bytes32 intentHash = keccak256(
            abi.encode(
                entrypoint.INTENT_TYPEHASH(),
                user,
                address(token),
                amount,
                intentAddress,
                deadline,
                block.chainid,
                nonce
            )
        );
        
        bytes32 intentDigest = keccak256(
            abi.encodePacked("\x19\x01", entrypoint.DOMAIN_SEPARATOR(), intentHash)
        );
        
        (uint8 sigV, bytes32 sigR, bytes32 sigS) = vm.sign(wrongPrivateKey, intentDigest);
        
        vm.expectRevert();
        entrypoint.depositToIntentWithPermit(
            user,
            address(token),
            amount,
            amount, // permitAmount - same as amount for this test
            intentAddress,
            deadline,
            nonce,
            0, // no fee amount
            address(0), // no fee collector
            permitV,
            permitR,
            permitS,
            sigV,
            sigR,
            sigS
        );
        
        vm.stopPrank();
    }

    function testExecuteIntentWithFee() public {
        vm.startPrank(user);
        
        address intentAddress = address(0x5678);
        address feeCollector = address(0x9999);
        uint256 amount = 50 * 10**token.decimals();
        uint256 feeAmount = 5 * 10**token.decimals();
        uint256 totalAmount = amount + feeAmount;
        uint256 deadline = block.timestamp + 3600;
        uint256 nonce = entrypoint.nonces(user);
        
        // Create permit signature for total amount (deposit + fee)
        bytes32 permitHash = keccak256(
            abi.encodePacked(
                "\x19\x01",
                token.DOMAIN_SEPARATOR(),
                keccak256(
                    abi.encode(
                        keccak256("Permit(address owner,address spender,uint256 value,uint256 nonce,uint256 deadline)"),
                        user,
                        address(entrypoint),
                        totalAmount,
                        token.nonces(user),
                        deadline
                    )
                )
            )
        );
        
        (uint8 permitV, bytes32 permitR, bytes32 permitS) = vm.sign(userPrivateKey, permitHash);
        
        // Create intent signature
        bytes32 intentHash = keccak256(
            abi.encode(
                entrypoint.INTENT_TYPEHASH(),
                user,
                address(token),
                amount,
                intentAddress,
                deadline,
                block.chainid,
                nonce
            )
        );
        
        bytes32 intentDigest = keccak256(
            abi.encodePacked("\x19\x01", entrypoint.DOMAIN_SEPARATOR(), intentHash)
        );
        
        (uint8 sigV, bytes32 sigR, bytes32 sigS) = vm.sign(userPrivateKey, intentDigest);
        
        // Record balances before
        uint256 userBalanceBefore = token.balanceOf(user);
        uint256 intentBalanceBefore = token.balanceOf(intentAddress);
        uint256 feeCollectorBalanceBefore = token.balanceOf(feeCollector);
        
        // Execute intent with permit and fee (fee token is same as deposit token)
        entrypoint.depositToIntentWithPermit(
            user,
            address(token),
            amount,
            totalAmount, // permitAmount - total amount needed (deposit + fee)
            intentAddress,
            deadline,
            nonce,
            feeAmount,
            feeCollector,
            permitV,
            permitR,
            permitS,
            sigV,
            sigR,
            sigS
        );
        
        // Check balances after
        uint256 userBalanceAfter = token.balanceOf(user);
        uint256 intentBalanceAfter = token.balanceOf(intentAddress);
        uint256 feeCollectorBalanceAfter = token.balanceOf(feeCollector);
        
        assertEq(userBalanceAfter, userBalanceBefore - totalAmount);
        assertEq(intentBalanceAfter, intentBalanceBefore + amount);
        assertEq(feeCollectorBalanceAfter, feeCollectorBalanceBefore + feeAmount);
        
        vm.stopPrank();
    }

    // Test: Infinite approval allows subsequent deposits without new permits
    function testInfiniteApprovalFlow() public {
        vm.startPrank(user);
        
        address intentAddress = address(0x5678);
        uint256 amount = 50 * 10**token.decimals();
        uint256 deadline = block.timestamp + 3600;
        uint256 infiniteAmount = type(uint256).max;
        
        // First deposit with infinite approval
        uint256 nonce1 = entrypoint.nonces(user);
        
        bytes32 permitHash = keccak256(
            abi.encodePacked(
                "\x19\x01",
                token.DOMAIN_SEPARATOR(),
                keccak256(
                    abi.encode(
                        keccak256("Permit(address owner,address spender,uint256 value,uint256 nonce,uint256 deadline)"),
                        user,
                        address(entrypoint),
                        infiniteAmount,
                        token.nonces(user),
                        deadline
                    )
                )
            )
        );
        
        (uint8 permitV, bytes32 permitR, bytes32 permitS) = vm.sign(userPrivateKey, permitHash);
        
        bytes32 intentHash1 = keccak256(
            abi.encode(
                entrypoint.INTENT_TYPEHASH(),
                user,
                address(token),
                amount,
                intentAddress,
                deadline,
                block.chainid,
                nonce1
            )
        );
        
        bytes32 intentDigest1 = keccak256(
            abi.encodePacked("\x19\x01", entrypoint.DOMAIN_SEPARATOR(), intentHash1)
        );
        
        (uint8 sigV1, bytes32 sigR1, bytes32 sigS1) = vm.sign(userPrivateKey, intentDigest1);
        
        entrypoint.depositToIntentWithPermit(
            user,
            address(token),
            amount,
            infiniteAmount,
            intentAddress,
            deadline,
            nonce1,
            0,
            address(0),
            permitV,
            permitR,
            permitS,
            sigV1,
            sigR1,
            sigS1
        );
        
        // Verify allowance is still high (infinite - amount)
        assertGt(token.allowance(user, address(entrypoint)), amount * 100);
        
        // Second deposit without permit
        uint256 nonce2 = entrypoint.nonces(user);
        assertEq(nonce2, 1);
        
        bytes32 intentHash2 = keccak256(
            abi.encode(
                entrypoint.INTENT_TYPEHASH(),
                user,
                address(token),
                amount,
                intentAddress,
                deadline,
                block.chainid,
                nonce2
            )
        );
        
        bytes32 intentDigest2 = keccak256(
            abi.encodePacked("\x19\x01", entrypoint.DOMAIN_SEPARATOR(), intentHash2)
        );
        
        (uint8 sigV2, bytes32 sigR2, bytes32 sigS2) = vm.sign(userPrivateKey, intentDigest2);
        
        uint256 userBalBefore = token.balanceOf(user);
        
        entrypoint.depositToIntent(
            user,
            address(token),
            amount,
            intentAddress,
            deadline,
            nonce2,
            0,
            address(0),
            sigV2,
            sigR2,
            sigS2
        );
        
        assertEq(token.balanceOf(user), userBalBefore - amount);
        
        vm.stopPrank();
    }

    // Test: Exact approval requires new permit for subsequent deposits
    function testExactApprovalFlow() public {
        vm.startPrank(user);
        
        address intentAddress = address(0x5678);
        uint256 amount = 50 * 10**token.decimals();
        uint256 deadline = block.timestamp + 3600;
        
        // First deposit with exact approval
        uint256 nonce1 = entrypoint.nonces(user);
        
        bytes32 permitHash1 = keccak256(
            abi.encodePacked(
                "\x19\x01",
                token.DOMAIN_SEPARATOR(),
                keccak256(
                    abi.encode(
                        keccak256("Permit(address owner,address spender,uint256 value,uint256 nonce,uint256 deadline)"),
                        user,
                        address(entrypoint),
                        amount,
                        token.nonces(user),
                        deadline
                    )
                )
            )
        );
        
        (uint8 permitV1, bytes32 permitR1, bytes32 permitS1) = vm.sign(userPrivateKey, permitHash1);
        
        bytes32 intentHash1 = keccak256(
            abi.encode(
                entrypoint.INTENT_TYPEHASH(),
                user,
                address(token),
                amount,
                intentAddress,
                deadline,
                block.chainid,
                nonce1
            )
        );
        
        bytes32 intentDigest1 = keccak256(
            abi.encodePacked("\x19\x01", entrypoint.DOMAIN_SEPARATOR(), intentHash1)
        );
        
        (uint8 sigV1, bytes32 sigR1, bytes32 sigS1) = vm.sign(userPrivateKey, intentDigest1);
        
        entrypoint.depositToIntentWithPermit(
            user,
            address(token),
            amount,
            amount,
            intentAddress,
            deadline,
            nonce1,
            0,
            address(0),
            permitV1,
            permitR1,
            permitS1,
            sigV1,
            sigR1,
            sigS1
        );
        
        // Verify allowance is consumed
        assertEq(token.allowance(user, address(entrypoint)), 0);
        
        // Second deposit requires new permit
        uint256 nonce2 = entrypoint.nonces(user);
        
        bytes32 permitHash2 = keccak256(
            abi.encodePacked(
                "\x19\x01",
                token.DOMAIN_SEPARATOR(),
                keccak256(
                    abi.encode(
                        keccak256("Permit(address owner,address spender,uint256 value,uint256 nonce,uint256 deadline)"),
                        user,
                        address(entrypoint),
                        amount,
                        token.nonces(user),
                        deadline
                    )
                )
            )
        );
        
        (uint8 permitV2, bytes32 permitR2, bytes32 permitS2) = vm.sign(userPrivateKey, permitHash2);
        
        bytes32 intentHash2 = keccak256(
            abi.encode(
                entrypoint.INTENT_TYPEHASH(),
                user,
                address(token),
                amount,
                intentAddress,
                deadline,
                block.chainid,
                nonce2
            )
        );
        
        bytes32 intentDigest2 = keccak256(
            abi.encodePacked("\x19\x01", entrypoint.DOMAIN_SEPARATOR(), intentHash2)
        );
        
        (uint8 sigV2, bytes32 sigR2, bytes32 sigS2) = vm.sign(userPrivateKey, intentDigest2);
        
        entrypoint.depositToIntentWithPermit(
            user,
            address(token),
            amount,
            amount,
            intentAddress,
            deadline,
            nonce2,
            0,
            address(0),
            permitV2,
            permitR2,
            permitS2,
            sigV2,
            sigR2,
            sigS2
        );
        
        assertEq(token.allowance(user, address(entrypoint)), 0);
        
        vm.stopPrank();
    }

    // Test: Fee collector receives fees on both deposit methods
    function testFeeCollectorReceivesFees() public {
        vm.startPrank(user);
        
        address intentAddress = address(0x5678);
        address feeCollector = address(0x9999);
        uint256 amount = 50 * 10**token.decimals();
        uint256 feeAmount = 5 * 10**token.decimals();
        uint256 deadline = block.timestamp + 3600;
        
        // Use infinite approval
        uint256 nonce1 = entrypoint.nonces(user);
        
        bytes32 permitHash = keccak256(
            abi.encodePacked(
                "\x19\x01",
                token.DOMAIN_SEPARATOR(),
                keccak256(
                    abi.encode(
                        keccak256("Permit(address owner,address spender,uint256 value,uint256 nonce,uint256 deadline)"),
                        user,
                        address(entrypoint),
                        type(uint256).max,
                        token.nonces(user),
                        deadline
                    )
                )
            )
        );
        
        (uint8 permitV, bytes32 permitR, bytes32 permitS) = vm.sign(userPrivateKey, permitHash);
        
        bytes32 intentHash1 = keccak256(
            abi.encode(
                entrypoint.INTENT_TYPEHASH(),
                user,
                address(token),
                amount,
                intentAddress,
                deadline,
                block.chainid,
                nonce1
            )
        );
        
        bytes32 intentDigest1 = keccak256(
            abi.encodePacked("\x19\x01", entrypoint.DOMAIN_SEPARATOR(), intentHash1)
        );
        
        (uint8 sigV1, bytes32 sigR1, bytes32 sigS1) = vm.sign(userPrivateKey, intentDigest1);
        
        // First deposit with fee via permit
        entrypoint.depositToIntentWithPermit(
            user,
            address(token),
            amount,
            type(uint256).max,
            intentAddress,
            deadline,
            nonce1,
            feeAmount,
            feeCollector,
            permitV,
            permitR,
            permitS,
            sigV1,
            sigR1,
            sigS1
        );
        
        assertEq(token.balanceOf(feeCollector), feeAmount);
        
        // Second deposit with fee without permit
        uint256 nonce2 = entrypoint.nonces(user);
        
        bytes32 intentHash2 = keccak256(
            abi.encode(
                entrypoint.INTENT_TYPEHASH(),
                user,
                address(token),
                amount,
                intentAddress,
                deadline,
                block.chainid,
                nonce2
            )
        );
        
        bytes32 intentDigest2 = keccak256(
            abi.encodePacked("\x19\x01", entrypoint.DOMAIN_SEPARATOR(), intentHash2)
        );
        
        (uint8 sigV2, bytes32 sigR2, bytes32 sigS2) = vm.sign(userPrivateKey, intentDigest2);
        
        entrypoint.depositToIntent(
            user,
            address(token),
            amount,
            intentAddress,
            deadline,
            nonce2,
            feeAmount,
            feeCollector,
            sigV2,
            sigR2,
            sigS2
        );
        
        // Total fees collected
        assertEq(token.balanceOf(feeCollector), feeAmount * 2);
        
        vm.stopPrank();
    }

    // Additional tests from reference file for maximum coverage

    function testConstructorAndDomainSeparator() public view {
        assertTrue(address(entrypoint) != address(0));
        bytes32 expectedDomain = keccak256(
            abi.encode(
                keccak256("EIP712Domain(string name,string version,uint256 chainId,address verifyingContract)"),
                keccak256(bytes("TrailsIntentEntrypoint")),
                keccak256(bytes(entrypoint.VERSION())),
                block.chainid,
                address(entrypoint)
            )
        );
        assertEq(entrypoint.DOMAIN_SEPARATOR(), expectedDomain);
    }

    function testDepositToIntentWithoutPermit_RequiresIntentAddress() public {
        vm.startPrank(user);
        address intentAddress = address(0);
        uint256 amount = 10 * 10 ** token.decimals();
        uint256 deadline = block.timestamp + 1;
        uint256 nonce = entrypoint.nonces(user);

        bytes32 intentHash = keccak256(
            abi.encode(entrypoint.INTENT_TYPEHASH(), user, address(token), amount, intentAddress, deadline, block.chainid, nonce)
        );
        bytes32 digest = keccak256(abi.encodePacked("\x19\x01", entrypoint.DOMAIN_SEPARATOR(), intentHash));
        (uint8 v, bytes32 r, bytes32 s) = vm.sign(userPrivateKey, digest);

        vm.expectRevert(TrailsIntentEntrypoint.InvalidIntentAddress.selector);
        entrypoint.depositToIntent(user, address(token), amount, intentAddress, deadline, nonce, 0, address(0), v, r, s);
        vm.stopPrank();
    }

    function testDepositToIntentRequiresNonZeroAmount() public {
        vm.startPrank(user);

        address intentAddress = address(0x1234);
        uint256 amount = 0; // Zero amount
        uint256 deadline = block.timestamp + 100;
        uint256 nonce = entrypoint.nonces(user);

        bytes32 intentHash = keccak256(
            abi.encode(entrypoint.INTENT_TYPEHASH(), user, address(token), amount, intentAddress, deadline, block.chainid, nonce)
        );
        bytes32 digest = keccak256(abi.encodePacked("\x19\x01", entrypoint.DOMAIN_SEPARATOR(), intentHash));
        (uint8 v, bytes32 r, bytes32 s) = vm.sign(userPrivateKey, digest);

        vm.expectRevert(TrailsIntentEntrypoint.InvalidAmount.selector);
        entrypoint.depositToIntent(user, address(token), amount, intentAddress, deadline, nonce, 0, address(0), v, r, s);

        vm.stopPrank();
    }

    function testDepositToIntentWithPermitRequiresNonZeroAmount() public {
        vm.startPrank(user);

        address intentAddress = address(0x1234);
        uint256 amount = 0; // Zero amount
        uint256 deadline = block.timestamp + 100;
        uint256 nonce = entrypoint.nonces(user);

        bytes32 permitHash = keccak256(
            abi.encodePacked(
                "\x19\x01",
                token.DOMAIN_SEPARATOR(),
                keccak256(
                    abi.encode(
                        keccak256("Permit(address owner,address spender,uint256 value,uint256 nonce,uint256 deadline)"),
                        user,
                        address(entrypoint),
                        amount,
                        token.nonces(user),
                        deadline
                    )
                )
            )
        );

        (uint8 permitV, bytes32 permitR, bytes32 permitS) = vm.sign(userPrivateKey, permitHash);

        bytes32 intentHash = keccak256(
            abi.encode(entrypoint.INTENT_TYPEHASH(), user, address(token), amount, intentAddress, deadline, block.chainid, nonce)
        );
        bytes32 intentDigest = keccak256(abi.encodePacked("\x19\x01", entrypoint.DOMAIN_SEPARATOR(), intentHash));
        (uint8 sigV, bytes32 sigR, bytes32 sigS) = vm.sign(userPrivateKey, intentDigest);

        vm.expectRevert(TrailsIntentEntrypoint.InvalidAmount.selector);
        entrypoint.depositToIntentWithPermit(
            user, address(token), amount, amount, intentAddress, deadline, nonce, 0, address(0), permitV, permitR, permitS, sigV, sigR, sigS
        );

        vm.stopPrank();
    }

    function testDepositToIntentRequiresValidToken() public {
        vm.startPrank(user);

        address intentAddress = address(0x1234);
        uint256 amount = 10 * 10 ** token.decimals();
        uint256 deadline = block.timestamp + 100;
        uint256 nonce = entrypoint.nonces(user);

        bytes32 intentHash = keccak256(
            abi.encode(entrypoint.INTENT_TYPEHASH(), user, address(0), amount, intentAddress, deadline, block.chainid, nonce)
        );
        bytes32 digest = keccak256(abi.encodePacked("\x19\x01", entrypoint.DOMAIN_SEPARATOR(), intentHash));
        (uint8 v, bytes32 r, bytes32 s) = vm.sign(userPrivateKey, digest);

        vm.expectRevert(TrailsIntentEntrypoint.InvalidToken.selector);
        entrypoint.depositToIntent(user, address(0), amount, intentAddress, deadline, nonce, 0, address(0), v, r, s);

        vm.stopPrank();
    }

    function testDepositToIntentWithPermitRequiresValidToken() public {
        vm.startPrank(user);

        address intentAddress = address(0x1234);
        uint256 amount = 10 * 10 ** token.decimals();
        uint256 deadline = block.timestamp + 100;
        uint256 nonce = entrypoint.nonces(user);

        bytes32 permitHash = keccak256(
            abi.encodePacked(
                "\x19\x01",
                token.DOMAIN_SEPARATOR(),
                keccak256(
                    abi.encode(
                        keccak256("Permit(address owner,address spender,uint256 value,uint256 nonce,uint256 deadline)"),
                        user,
                        address(entrypoint),
                        amount,
                        token.nonces(user),
                        deadline
                    )
                )
            )
        );

        (uint8 permitV, bytes32 permitR, bytes32 permitS) = vm.sign(userPrivateKey, permitHash);

        bytes32 intentHash = keccak256(
            abi.encode(entrypoint.INTENT_TYPEHASH(), user, address(0), amount, intentAddress, deadline, block.chainid, nonce)
        );
        bytes32 intentDigest = keccak256(abi.encodePacked("\x19\x01", entrypoint.DOMAIN_SEPARATOR(), intentHash));
        (uint8 sigV, bytes32 sigR, bytes32 sigS) = vm.sign(userPrivateKey, intentDigest);

        vm.expectRevert(TrailsIntentEntrypoint.InvalidToken.selector);
        entrypoint.depositToIntentWithPermit(
            user, address(0), amount, amount, intentAddress, deadline, nonce, 0, address(0), permitV, permitR, permitS, sigV, sigR, sigS
        );

        vm.stopPrank();
    }

    function testDepositToIntentExpiredDeadline() public {
        vm.startPrank(user);

        address intentAddress = address(0x5678);
        uint256 amount = 50 * 10 ** token.decimals();
        uint256 deadline = block.timestamp - 1; // Already expired
        uint256 nonce = entrypoint.nonces(user);

        bytes32 intentHash = keccak256(
            abi.encode(entrypoint.INTENT_TYPEHASH(), user, address(token), amount, intentAddress, deadline, block.chainid, nonce)
        );
        bytes32 digest = keccak256(abi.encodePacked("\x19\x01", entrypoint.DOMAIN_SEPARATOR(), intentHash));
        (uint8 v, bytes32 r, bytes32 s) = vm.sign(userPrivateKey, digest);

        token.approve(address(entrypoint), amount);

        vm.expectRevert(TrailsIntentEntrypoint.IntentExpired.selector);
        entrypoint.depositToIntent(user, address(token), amount, intentAddress, deadline, nonce, 0, address(0), v, r, s);

        vm.stopPrank();
    }

    function testDepositToIntentWrongSigner() public {
        vm.startPrank(user);

        address intentAddress = address(0x5678);
        uint256 amount = 50 * 10 ** token.decimals();
        uint256 deadline = block.timestamp + 3600;
        uint256 nonce = entrypoint.nonces(user);

        // Wrong private key for intent signature
        uint256 wrongPrivateKey = 0x987654321;

        bytes32 intentHash = keccak256(
            abi.encode(entrypoint.INTENT_TYPEHASH(), user, address(token), amount, intentAddress, deadline, block.chainid, nonce)
        );
        bytes32 digest = keccak256(abi.encodePacked("\x19\x01", entrypoint.DOMAIN_SEPARATOR(), intentHash));
        (uint8 v, bytes32 r, bytes32 s) = vm.sign(wrongPrivateKey, digest);

        token.approve(address(entrypoint), amount);

        vm.expectRevert(TrailsIntentEntrypoint.InvalidIntentSignature.selector);
        entrypoint.depositToIntent(user, address(token), amount, intentAddress, deadline, nonce, 0, address(0), v, r, s);

        vm.stopPrank();
    }

    function testDepositToIntentAlreadyUsed() public {
        vm.startPrank(user);

        address intentAddress = address(0x5678);
        uint256 amount = 50 * 10 ** token.decimals();
        uint256 deadline = block.timestamp + 3600;
        uint256 nonce = entrypoint.nonces(user);

        bytes32 intentHash = keccak256(
            abi.encode(entrypoint.INTENT_TYPEHASH(), user, address(token), amount, intentAddress, deadline, block.chainid, nonce)
        );
        bytes32 digest = keccak256(abi.encodePacked("\x19\x01", entrypoint.DOMAIN_SEPARATOR(), intentHash));
        (uint8 v, bytes32 r, bytes32 s) = vm.sign(userPrivateKey, digest);

        token.approve(address(entrypoint), amount * 2); // Approve for both calls

        // First call should succeed
        entrypoint.depositToIntent(user, address(token), amount, intentAddress, deadline, nonce, 0, address(0), v, r, s);

        // Second call with same digest should fail (nonce has incremented)
        vm.expectRevert(TrailsIntentEntrypoint.InvalidNonce.selector);
        entrypoint.depositToIntent(user, address(token), amount, intentAddress, deadline, nonce, 0, address(0), v, r, s);

        vm.stopPrank();
    }

    function testVersionConstant() public view {
        assertEq(entrypoint.VERSION(), "1");
    }

    function testIntentTypehashConstant() public view {
        bytes32 expectedTypehash = keccak256(
            "Intent(address user,address token,uint256 amount,address intentAddress,uint256 deadline,uint256 chainId,uint256 nonce)"
        );
        assertEq(entrypoint.INTENT_TYPEHASH(), expectedTypehash);
    }

    function testNonceIncrementsOnDeposit() public {
        vm.startPrank(user);

        address intentAddress = address(0x5678);
        uint256 amount = 50 * 10 ** token.decimals();
        uint256 deadline = block.timestamp + 3600;

        uint256 nonceBefore = entrypoint.nonces(user);
        assertEq(nonceBefore, 0);

        bytes32 intentHash = keccak256(
            abi.encode(entrypoint.INTENT_TYPEHASH(), user, address(token), amount, intentAddress, deadline, block.chainid, nonceBefore)
        );
        bytes32 digest = keccak256(abi.encodePacked("\x19\x01", entrypoint.DOMAIN_SEPARATOR(), intentHash));
        (uint8 v, bytes32 r, bytes32 s) = vm.sign(userPrivateKey, digest);

        token.approve(address(entrypoint), amount);
        entrypoint.depositToIntent(user, address(token), amount, intentAddress, deadline, nonceBefore, 0, address(0), v, r, s);

        uint256 nonceAfter = entrypoint.nonces(user);
        assertEq(nonceAfter, 1);

        vm.stopPrank();
    }

    function testInvalidNonceReverts() public {
        vm.startPrank(user);

        address intentAddress = address(0x5678);
        uint256 amount = 50 * 10 ** token.decimals();
        uint256 deadline = block.timestamp + 3600;
        uint256 wrongNonce = 999; // Wrong nonce

        bytes32 intentHash = keccak256(
            abi.encode(entrypoint.INTENT_TYPEHASH(), user, address(token), amount, intentAddress, deadline, block.chainid, wrongNonce)
        );
        bytes32 digest = keccak256(abi.encodePacked("\x19\x01", entrypoint.DOMAIN_SEPARATOR(), intentHash));
        (uint8 v, bytes32 r, bytes32 s) = vm.sign(userPrivateKey, digest);

        token.approve(address(entrypoint), amount);

        vm.expectRevert(TrailsIntentEntrypoint.InvalidNonce.selector);
        entrypoint.depositToIntent(user, address(token), amount, intentAddress, deadline, wrongNonce, 0, address(0), v, r, s);

        vm.stopPrank();
    }

    function testDepositToIntentWithPermitExpiredDeadline() public {
        vm.startPrank(user);

        address intentAddress = address(0x5678);
        uint256 amount = 50 * 10 ** token.decimals();
        uint256 deadline = block.timestamp - 1; // Already expired
        uint256 nonce = entrypoint.nonces(user);

        bytes32 permitHash = keccak256(
            abi.encodePacked(
                "\x19\x01",
                token.DOMAIN_SEPARATOR(),
                keccak256(
                    abi.encode(
                        keccak256("Permit(address owner,address spender,uint256 value,uint256 nonce,uint256 deadline)"),
                        user,
                        address(entrypoint),
                        amount,
                        token.nonces(user),
                        deadline
                    )
                )
            )
        );

        (uint8 permitV, bytes32 permitR, bytes32 permitS) = vm.sign(userPrivateKey, permitHash);

        bytes32 intentHash = keccak256(
            abi.encode(entrypoint.INTENT_TYPEHASH(), user, address(token), amount, intentAddress, deadline, block.chainid, nonce)
        );
        bytes32 intentDigest = keccak256(abi.encodePacked("\x19\x01", entrypoint.DOMAIN_SEPARATOR(), intentHash));
        (uint8 sigV, bytes32 sigR, bytes32 sigS) = vm.sign(userPrivateKey, intentDigest);

        vm.expectRevert(TrailsIntentEntrypoint.IntentExpired.selector);
        entrypoint.depositToIntentWithPermit(
            user, address(token), amount, amount, intentAddress, deadline, nonce, 0, address(0), permitV, permitR, permitS, sigV, sigR, sigS
        );

        vm.stopPrank();
    }

    function testDepositToIntentCannotReuseDigest() public {
        vm.startPrank(user);

        address intentAddress = address(0x777);
        uint256 amount = 15 * 10 ** token.decimals();
        uint256 deadline = block.timestamp + 10;
        uint256 nonce = entrypoint.nonces(user);

        bytes32 intentHash = keccak256(
            abi.encode(entrypoint.INTENT_TYPEHASH(), user, address(token), amount, intentAddress, deadline, block.chainid, nonce)
        );
        bytes32 digest = keccak256(abi.encodePacked("\x19\x01", entrypoint.DOMAIN_SEPARATOR(), intentHash));
        (uint8 v, bytes32 r, bytes32 s) = vm.sign(userPrivateKey, digest);

        token.approve(address(entrypoint), amount);

        entrypoint.depositToIntent(user, address(token), amount, intentAddress, deadline, nonce, 0, address(0), v, r, s);

        // Nonce has incremented, so reusing the same digest/nonce will fail with InvalidNonce
        vm.expectRevert(TrailsIntentEntrypoint.InvalidNonce.selector);
        entrypoint.depositToIntent(user, address(token), amount, intentAddress, deadline, nonce, 0, address(0), v, r, s);

        vm.stopPrank();
    }

    function testDepositToIntentWithPermitRequiresPermitAmount() public {
        vm.startPrank(user);
        address intentAddress = address(0x1234);
        uint256 amount = 20 * 10 ** token.decimals();
        uint256 permitAmount = amount - 1;
        uint256 deadline = block.timestamp + 100;
        uint256 nonce = entrypoint.nonces(user);

        bytes32 permitHash = keccak256(
            abi.encodePacked(
                "\x19\x01",
                token.DOMAIN_SEPARATOR(),
                keccak256(
                    abi.encode(
                        keccak256("Permit(address owner,address spender,uint256 value,uint256 nonce,uint256 deadline)"),
                        user,
                        address(entrypoint),
                        permitAmount,
                        token.nonces(user),
                        deadline
                    )
                )
            )
        );

        (uint8 permitV, bytes32 permitR, bytes32 permitS) = vm.sign(userPrivateKey, permitHash);

        bytes32 intentHash = keccak256(
            abi.encode(entrypoint.INTENT_TYPEHASH(), user, address(token), amount, intentAddress, deadline, block.chainid, nonce)
        );
        bytes32 intentDigest = keccak256(abi.encodePacked("\x19\x01", entrypoint.DOMAIN_SEPARATOR(), intentHash));
        (uint8 sigV, bytes32 sigR, bytes32 sigS) = vm.sign(userPrivateKey, intentDigest);

        vm.expectRevert();
        entrypoint.depositToIntentWithPermit(
            user,
            address(token),
            amount,
            permitAmount,
            intentAddress,
            deadline,
            nonce,
            0,
            address(0),
            permitV,
            permitR,
            permitS,
            sigV,
            sigR,
            sigS
        );
        vm.stopPrank();
    }

    function testDepositToIntentTransferFromFails() public {
        vm.startPrank(user);

        address intentAddress = address(0x5678);
        uint256 amount = 50 * 10 ** token.decimals();
        uint256 deadline = block.timestamp + 3600;
        uint256 nonce = entrypoint.nonces(user);

        bytes32 intentHash = keccak256(
            abi.encode(entrypoint.INTENT_TYPEHASH(), user, address(token), amount, intentAddress, deadline, block.chainid, nonce)
        );
        bytes32 digest = keccak256(abi.encodePacked("\x19\x01", entrypoint.DOMAIN_SEPARATOR(), intentHash));
        (uint8 v, bytes32 r, bytes32 s) = vm.sign(userPrivateKey, digest);

        // Don't approve tokens, so transferFrom should fail
        vm.expectRevert();
        entrypoint.depositToIntent(user, address(token), amount, intentAddress, deadline, nonce, 0, address(0), v, r, s);

        vm.stopPrank();
    }

    function testDepositToIntentWithPermitTransferFromFails() public {
        vm.startPrank(user);

        address intentAddress = address(0x5678);
        uint256 amount = 50 * 10 ** token.decimals();
        uint256 deadline = block.timestamp + 3600;
        uint256 nonce = entrypoint.nonces(user);

        // Create permit signature with insufficient permit amount
        uint256 permitAmount = amount - 1; // Less than needed
        bytes32 permitHash = keccak256(
            abi.encodePacked(
                "\x19\x01",
                token.DOMAIN_SEPARATOR(),
                keccak256(
                    abi.encode(
                        keccak256("Permit(address owner,address spender,uint256 value,uint256 nonce,uint256 deadline)"),
                        user,
                        address(entrypoint),
                        permitAmount,
                        token.nonces(user),
                        deadline
                    )
                )
            )
        );

        (uint8 permitV, bytes32 permitR, bytes32 permitS) = vm.sign(userPrivateKey, permitHash);

        bytes32 intentHash = keccak256(
            abi.encode(entrypoint.INTENT_TYPEHASH(), user, address(token), amount, intentAddress, deadline, block.chainid, nonce)
        );
        bytes32 intentDigest = keccak256(abi.encodePacked("\x19\x01", entrypoint.DOMAIN_SEPARATOR(), intentHash));
        (uint8 sigV, bytes32 sigR, bytes32 sigS) = vm.sign(userPrivateKey, intentDigest);

        vm.expectRevert();
        entrypoint.depositToIntentWithPermit(
            user,
            address(token),
            amount,
            permitAmount,
            intentAddress,
            deadline,
            nonce,
            0,
            address(0),
            permitV,
            permitR,
            permitS,
            sigV,
            sigR,
            sigS
        );

        vm.stopPrank();
    }

    function testDepositToIntentWithPermitWrongSigner() public {
        vm.startPrank(user);

        address intentAddress = address(0x5678);
        uint256 amount = 50 * 10 ** token.decimals();
        uint256 deadline = block.timestamp + 3600;
        uint256 nonce = entrypoint.nonces(user);

        // Wrong private key for intent signature
        uint256 wrongPrivateKey = 0x987654321;

        bytes32 permitHash = keccak256(
            abi.encodePacked(
                "\x19\x01",
                token.DOMAIN_SEPARATOR(),
                keccak256(
                    abi.encode(
                        keccak256("Permit(address owner,address spender,uint256 value,uint256 nonce,uint256 deadline)"),
                        user,
                        address(entrypoint),
                        amount,
                        token.nonces(user),
                        deadline
                    )
                )
            )
        );

        (uint8 permitV, bytes32 permitR, bytes32 permitS) = vm.sign(userPrivateKey, permitHash);

        bytes32 intentHash = keccak256(
            abi.encode(entrypoint.INTENT_TYPEHASH(), user, address(token), amount, intentAddress, deadline, block.chainid, nonce)
        );
        bytes32 intentDigest = keccak256(abi.encodePacked("\x19\x01", entrypoint.DOMAIN_SEPARATOR(), intentHash));
        (uint8 sigV, bytes32 sigR, bytes32 sigS) = vm.sign(wrongPrivateKey, intentDigest);

        vm.expectRevert(TrailsIntentEntrypoint.InvalidIntentSignature.selector);
        entrypoint.depositToIntentWithPermit(
            user, address(token), amount, amount, intentAddress, deadline, nonce, 0, address(0), permitV, permitR, permitS, sigV, sigR, sigS
        );

        vm.stopPrank();
    }

    function testDepositToIntentWithPermitAlreadyUsed() public {
        vm.startPrank(user);

        address intentAddress = address(0x5678);
        uint256 amount = 50 * 10 ** token.decimals();
        uint256 deadline = block.timestamp + 3600;
        uint256 nonce = entrypoint.nonces(user);

        bytes32 permitHash = keccak256(
            abi.encodePacked(
                "\x19\x01",
                token.DOMAIN_SEPARATOR(),
                keccak256(
                    abi.encode(
                        keccak256("Permit(address owner,address spender,uint256 value,uint256 nonce,uint256 deadline)"),
                        user,
                        address(entrypoint),
                        amount,
                        token.nonces(user),
                        deadline
                    )
                )
            )
        );

        (uint8 permitV, bytes32 permitR, bytes32 permitS) = vm.sign(userPrivateKey, permitHash);

        bytes32 intentHash = keccak256(
            abi.encode(entrypoint.INTENT_TYPEHASH(), user, address(token), amount, intentAddress, deadline, block.chainid, nonce)
        );
        bytes32 intentDigest = keccak256(abi.encodePacked("\x19\x01", entrypoint.DOMAIN_SEPARATOR(), intentHash));
        (uint8 sigV, bytes32 sigR, bytes32 sigS) = vm.sign(userPrivateKey, intentDigest);

        // First call should succeed
        entrypoint.depositToIntentWithPermit(
            user, address(token), amount, amount, intentAddress, deadline, nonce, 0, address(0), permitV, permitR, permitS, sigV, sigR, sigS
        );

        // Second call with same digest should fail - the intent signature is now invalid because nonce incremented
        uint256 nonce2 = entrypoint.nonces(user);
        bytes32 permitHash2 = keccak256(
            abi.encodePacked(
                "\x19\x01",
                token.DOMAIN_SEPARATOR(),
                keccak256(
                    abi.encode(
                        keccak256("Permit(address owner,address spender,uint256 value,uint256 nonce,uint256 deadline)"),
                        user,
                        address(entrypoint),
                        amount,
                        token.nonces(user), // Updated nonce
                        deadline
                    )
                )
            )
        );

        (uint8 permitV2, bytes32 permitR2, bytes32 permitS2) = vm.sign(userPrivateKey, permitHash2);

        // The old intent signature uses old nonce, so it will fail with InvalidIntentSignature
        vm.expectRevert(TrailsIntentEntrypoint.InvalidIntentSignature.selector);
        entrypoint.depositToIntentWithPermit(
            user,
            address(token),
            amount,
            amount,
            intentAddress,
            deadline,
            nonce2,
            0,
            address(0),
            permitV2,
            permitR2,
            permitS2,
            sigV,
            sigR,
            sigS
        );

        vm.stopPrank();
    }

    function testDepositToIntentWithPermitReentrancyProtection() public {
        vm.startPrank(user);

        address intentAddress = address(0x5678);
        uint256 amount = 50 * 10 ** token.decimals();
        uint256 deadline = block.timestamp + 3600;
        uint256 nonce = entrypoint.nonces(user);

        bytes32 permitHash = keccak256(
            abi.encodePacked(
                "\x19\x01",
                token.DOMAIN_SEPARATOR(),
                keccak256(
                    abi.encode(
                        keccak256("Permit(address owner,address spender,uint256 value,uint256 nonce,uint256 deadline)"),
                        user,
                        address(entrypoint),
                        amount,
                        token.nonces(user),
                        deadline
                    )
                )
            )
        );

        (uint8 permitV, bytes32 permitR, bytes32 permitS) = vm.sign(userPrivateKey, permitHash);

        bytes32 intentHash = keccak256(
            abi.encode(entrypoint.INTENT_TYPEHASH(), user, address(token), amount, intentAddress, deadline, block.chainid, nonce)
        );

        bytes32 intentDigest = keccak256(abi.encodePacked("\x19\x01", entrypoint.DOMAIN_SEPARATOR(), intentHash));

        (uint8 sigV, bytes32 sigR, bytes32 sigS) = vm.sign(userPrivateKey, intentDigest);

        // First call should succeed
        entrypoint.depositToIntentWithPermit(
            user, address(token), amount, amount, intentAddress, deadline, nonce, 0, address(0), permitV, permitR, permitS, sigV, sigR, sigS
        );

        // Second call with same parameters should fail due to InvalidNonce (nonce has incremented)
        vm.expectRevert(TrailsIntentEntrypoint.InvalidNonce.selector);
        entrypoint.depositToIntentWithPermit(
            user, address(token), amount, amount, intentAddress, deadline, nonce, 0, address(0), permitV, permitR, permitS, sigV, sigR, sigS
        );

        vm.stopPrank();
    }

    function testDepositToIntentReentrancyProtection() public {
        vm.startPrank(user);

        address intentAddress = address(0x5678);
        uint256 amount = 50 * 10 ** token.decimals();
        uint256 deadline = block.timestamp + 3600;
        uint256 nonce = entrypoint.nonces(user);

        bytes32 intentHash = keccak256(
            abi.encode(entrypoint.INTENT_TYPEHASH(), user, address(token), amount, intentAddress, deadline, block.chainid, nonce)
        );

        bytes32 intentDigest = keccak256(abi.encodePacked("\x19\x01", entrypoint.DOMAIN_SEPARATOR(), intentHash));

        (uint8 sigV, bytes32 sigR, bytes32 sigS) = vm.sign(userPrivateKey, intentDigest);

        token.approve(address(entrypoint), amount * 2);

        // First call should succeed
        entrypoint.depositToIntent(user, address(token), amount, intentAddress, deadline, nonce, 0, address(0), sigV, sigR, sigS);

        // Second call should fail due to InvalidNonce (nonce has incremented)
        vm.expectRevert(TrailsIntentEntrypoint.InvalidNonce.selector);
        entrypoint.depositToIntent(user, address(token), amount, intentAddress, deadline, nonce, 0, address(0), sigV, sigR, sigS);

        vm.stopPrank();
    }

    function testUsedIntentsMapping() public {
        vm.startPrank(user);

        address intentAddress = address(0x5678);
        uint256 amount = 50 * 10 ** token.decimals();
        uint256 deadline = block.timestamp + 3600;
        uint256 nonce = entrypoint.nonces(user);

        bytes32 intentHash = keccak256(
            abi.encode(entrypoint.INTENT_TYPEHASH(), user, address(token), amount, intentAddress, deadline, block.chainid, nonce)
        );

        bytes32 intentDigest = keccak256(abi.encodePacked("\x19\x01", entrypoint.DOMAIN_SEPARATOR(), intentHash));

        (uint8 sigV, bytes32 sigR, bytes32 sigS) = vm.sign(userPrivateKey, intentDigest);

        token.approve(address(entrypoint), amount);

        // Check that intent is not used initially
        assertFalse(entrypoint.usedIntents(intentDigest));

        // Execute intent
        entrypoint.depositToIntent(user, address(token), amount, intentAddress, deadline, nonce, 0, address(0), sigV, sigR, sigS);

        // Check that intent is now marked as used
        assertTrue(entrypoint.usedIntents(intentDigest));

        vm.stopPrank();
    }

    function testAssemblyCodeExecution() public {
        vm.startPrank(user);

        address intentAddress = address(0x5678);
        uint256 amount = 50 * 10 ** token.decimals();
        uint256 deadline = block.timestamp + 3600;
        uint256 nonce = entrypoint.nonces(user);

        bytes32 intentHash = keccak256(
            abi.encode(entrypoint.INTENT_TYPEHASH(), user, address(token), amount, intentAddress, deadline, block.chainid, nonce)
        );

        bytes32 intentDigest = keccak256(abi.encodePacked("\x19\x01", entrypoint.DOMAIN_SEPARATOR(), intentHash));

        (uint8 sigV, bytes32 sigR, bytes32 sigS) = vm.sign(userPrivateKey, intentDigest);

        token.approve(address(entrypoint), amount);

        // This should execute the assembly code in _verifyAndMarkIntent
        entrypoint.depositToIntent(user, address(token), amount, intentAddress, deadline, nonce, 0, address(0), sigV, sigR, sigS);

        // Verify the intent was processed correctly
        assertTrue(entrypoint.usedIntents(intentDigest));

        vm.stopPrank();
    }

    // ---------------------------------------------------------------------
    // Fee payment tests
    // ---------------------------------------------------------------------

    function testPayFee_SucceedsWithAllowance() public {
        vm.startPrank(user);

        address collector = address(0xC0FFEE);
        uint256 feeAmount = 25 * 10 ** token.decimals();

        // Approve allowance for the entrypoint to use for fee
        require(token.approve(address(entrypoint), feeAmount), "approve failed");

        uint256 userBefore = token.balanceOf(user);
        uint256 collectorBefore = token.balanceOf(collector);

        entrypoint.payFee(user, address(token), feeAmount, collector);

        uint256 userAfter = token.balanceOf(user);
        uint256 collectorAfter = token.balanceOf(collector);

        assertEq(userAfter, userBefore - feeAmount);
        assertEq(collectorAfter, collectorBefore + feeAmount);

        vm.stopPrank();
    }

    function testPayFee_RevertZeroAmount() public {
        vm.startPrank(user);
        address collector = address(0xC0FFEE);
        vm.expectRevert(bytes("Fee amount must be greater than 0"));
        entrypoint.payFee(user, address(token), 0, collector);
        vm.stopPrank();
    }

    function testPayFee_RevertZeroToken() public {
        vm.startPrank(user);
        address collector = address(0xC0FFEE);
        vm.expectRevert(bytes("Fee token must not be zero address"));
        entrypoint.payFee(user, address(0), 1, collector);
        vm.stopPrank();
    }

    function testPayFee_RevertZeroCollector() public {
        vm.startPrank(user);
        vm.expectRevert(bytes("Fee collector must not be zero address"));
        entrypoint.payFee(user, address(token), 1, address(0));
        vm.stopPrank();
    }

    function testPayFee_RevertInsufficientAllowance() public {
        vm.startPrank(user);

        address collector = address(0xC0FFEE);
        uint256 feeAmount = 10 * 10 ** token.decimals();

        // No approval provided
        vm.expectRevert(
            abi.encodeWithSelector(IERC20Errors.ERC20InsufficientAllowance.selector, address(entrypoint), 0, feeAmount)
        );
        entrypoint.payFee(user, address(token), feeAmount, collector);

        vm.stopPrank();
    }

    function testPayFeeWithPermit_Succeeds() public {
        vm.startPrank(user);

        address collector = address(0xBEEF);
        uint256 feeAmount = 30 * 10 ** token.decimals();
        uint256 deadline = block.timestamp + 3600;

        // Create permit signature for feeAmount
        bytes32 permitHash = keccak256(
            abi.encodePacked(
                "\x19\x01",
                token.DOMAIN_SEPARATOR(),
                keccak256(
                    abi.encode(
                        keccak256("Permit(address owner,address spender,uint256 value,uint256 nonce,uint256 deadline)"),
                        user,
                        address(entrypoint),
                        feeAmount,
                        token.nonces(user),
                        deadline
                    )
                )
            )
        );

        (uint8 permitV, bytes32 permitR, bytes32 permitS) = vm.sign(userPrivateKey, permitHash);

        uint256 userBefore = token.balanceOf(user);
        uint256 collectorBefore = token.balanceOf(collector);

        entrypoint.payFeeWithPermit(user, address(token), feeAmount, collector, deadline, permitV, permitR, permitS);

        uint256 userAfter = token.balanceOf(user);
        uint256 collectorAfter = token.balanceOf(collector);

        assertEq(userAfter, userBefore - feeAmount);
        assertEq(collectorAfter, collectorBefore + feeAmount);

        vm.stopPrank();
    }

    function testPayFeeWithPermit_RevertZeroAmount() public {
        vm.startPrank(user);
        address collector = address(0xBEEF);
        vm.expectRevert(bytes("Fee amount must be greater than 0"));
        entrypoint.payFeeWithPermit(user, address(token), 0, collector, block.timestamp + 1, 0, bytes32(0), bytes32(0));
        vm.stopPrank();
    }

    function testPayFeeWithPermit_RevertZeroToken() public {
        vm.startPrank(user);
        address collector = address(0xBEEF);
        vm.expectRevert(bytes("Fee token must not be zero address"));
        entrypoint.payFeeWithPermit(user, address(0), 1, collector, block.timestamp + 1, 0, bytes32(0), bytes32(0));
        vm.stopPrank();
    }

    function testPayFeeWithPermit_RevertZeroCollector() public {
        vm.startPrank(user);
        vm.expectRevert(bytes("Fee collector must not be zero address"));
        entrypoint.payFeeWithPermit(user, address(token), 1, address(0), block.timestamp + 1, 0, bytes32(0), bytes32(0));
        vm.stopPrank();
    }

    function testPayFeeWithPermit_RevertExpiredDeadline() public {
        vm.startPrank(user);
        address collector = address(0xBEEF);
        uint256 pastDeadline = block.timestamp - 1;
        vm.expectRevert(bytes("Permit expired"));
        entrypoint.payFeeWithPermit(user, address(token), 1, collector, pastDeadline, 0, bytes32(0), bytes32(0));
        vm.stopPrank();
    }

    function testPayFee_UsesLeftoverPermitAllowance() public {
        vm.startPrank(user);

        address intentAddress = address(0x9999);
        address collector = address(0xC011EC7);
        uint256 totalPermit = 100 * 10 ** token.decimals();
        uint256 depositAmount = 60 * 10 ** token.decimals();
        uint256 feeAmount = totalPermit - depositAmount; // 40
        uint256 deadline = block.timestamp + 3600;

        // Create permit for totalPermit
        bytes32 permitHash = keccak256(
            abi.encodePacked(
                "\x19\x01",
                token.DOMAIN_SEPARATOR(),
                keccak256(
                    abi.encode(
                        keccak256("Permit(address owner,address spender,uint256 value,uint256 nonce,uint256 deadline)"),
                        user,
                        address(entrypoint),
                        totalPermit,
                        token.nonces(user),
                        deadline
                    )
                )
            )
        );
        (uint8 permitV, bytes32 permitR, bytes32 permitS) = vm.sign(userPrivateKey, permitHash);

        // Intent signature for deposit
        bytes32 intentHash = keccak256(
            abi.encode(entrypoint.INTENT_TYPEHASH(), user, address(token), depositAmount, intentAddress, deadline)
        );
        bytes32 intentDigest = keccak256(abi.encodePacked("\x19\x01", entrypoint.DOMAIN_SEPARATOR(), intentHash));
        (uint8 sigV, bytes32 sigR, bytes32 sigS) = vm.sign(userPrivateKey, intentDigest);

        // Execute deposit with higher permit than amount -> leaves leftover allowance
        entrypoint.depositToIntentWithPermit(
            user,
            address(token),
            depositAmount,
            totalPermit,
            intentAddress,
            deadline,
            permitV,
            permitR,
            permitS,
            sigV,
            sigR,
            sigS
        );

        // Verify leftover allowance equals feeAmount
        assertEq(token.allowance(user, address(entrypoint)), feeAmount);

        uint256 userBefore = token.balanceOf(user);
        uint256 collectorBefore = token.balanceOf(collector);

        // Use leftover allowance to pay fee
        entrypoint.payFee(user, address(token), feeAmount, collector);

        uint256 userAfter = token.balanceOf(user);
        uint256 collectorAfter = token.balanceOf(collector);

        assertEq(userAfter, userBefore - feeAmount);
        assertEq(collectorAfter, collectorBefore + feeAmount);
        assertEq(token.allowance(user, address(entrypoint)), 0);

        vm.stopPrank();
    }
}<|MERGE_RESOLUTION|>--- conflicted
+++ resolved
@@ -13,9 +13,6 @@
     }
 }
 
-<<<<<<< HEAD
-contract IntentEntrypointTest is Test {
-=======
 // -----------------------------------------------------------------------------
 // Test Contract
 // -----------------------------------------------------------------------------
@@ -27,7 +24,6 @@
     // Test State Variables
     // -------------------------------------------------------------------------
 
->>>>>>> f16f2d9e
     TrailsIntentEntrypoint public entrypoint;
     MockERC20Permit public token;
     address public user = vm.addr(0x123456789);
@@ -1464,213 +1460,4 @@
 
         vm.stopPrank();
     }
-
-    // ---------------------------------------------------------------------
-    // Fee payment tests
-    // ---------------------------------------------------------------------
-
-    function testPayFee_SucceedsWithAllowance() public {
-        vm.startPrank(user);
-
-        address collector = address(0xC0FFEE);
-        uint256 feeAmount = 25 * 10 ** token.decimals();
-
-        // Approve allowance for the entrypoint to use for fee
-        require(token.approve(address(entrypoint), feeAmount), "approve failed");
-
-        uint256 userBefore = token.balanceOf(user);
-        uint256 collectorBefore = token.balanceOf(collector);
-
-        entrypoint.payFee(user, address(token), feeAmount, collector);
-
-        uint256 userAfter = token.balanceOf(user);
-        uint256 collectorAfter = token.balanceOf(collector);
-
-        assertEq(userAfter, userBefore - feeAmount);
-        assertEq(collectorAfter, collectorBefore + feeAmount);
-
-        vm.stopPrank();
-    }
-
-    function testPayFee_RevertZeroAmount() public {
-        vm.startPrank(user);
-        address collector = address(0xC0FFEE);
-        vm.expectRevert(bytes("Fee amount must be greater than 0"));
-        entrypoint.payFee(user, address(token), 0, collector);
-        vm.stopPrank();
-    }
-
-    function testPayFee_RevertZeroToken() public {
-        vm.startPrank(user);
-        address collector = address(0xC0FFEE);
-        vm.expectRevert(bytes("Fee token must not be zero address"));
-        entrypoint.payFee(user, address(0), 1, collector);
-        vm.stopPrank();
-    }
-
-    function testPayFee_RevertZeroCollector() public {
-        vm.startPrank(user);
-        vm.expectRevert(bytes("Fee collector must not be zero address"));
-        entrypoint.payFee(user, address(token), 1, address(0));
-        vm.stopPrank();
-    }
-
-    function testPayFee_RevertInsufficientAllowance() public {
-        vm.startPrank(user);
-
-        address collector = address(0xC0FFEE);
-        uint256 feeAmount = 10 * 10 ** token.decimals();
-
-        // No approval provided
-        vm.expectRevert(
-            abi.encodeWithSelector(IERC20Errors.ERC20InsufficientAllowance.selector, address(entrypoint), 0, feeAmount)
-        );
-        entrypoint.payFee(user, address(token), feeAmount, collector);
-
-        vm.stopPrank();
-    }
-
-    function testPayFeeWithPermit_Succeeds() public {
-        vm.startPrank(user);
-
-        address collector = address(0xBEEF);
-        uint256 feeAmount = 30 * 10 ** token.decimals();
-        uint256 deadline = block.timestamp + 3600;
-
-        // Create permit signature for feeAmount
-        bytes32 permitHash = keccak256(
-            abi.encodePacked(
-                "\x19\x01",
-                token.DOMAIN_SEPARATOR(),
-                keccak256(
-                    abi.encode(
-                        keccak256("Permit(address owner,address spender,uint256 value,uint256 nonce,uint256 deadline)"),
-                        user,
-                        address(entrypoint),
-                        feeAmount,
-                        token.nonces(user),
-                        deadline
-                    )
-                )
-            )
-        );
-
-        (uint8 permitV, bytes32 permitR, bytes32 permitS) = vm.sign(userPrivateKey, permitHash);
-
-        uint256 userBefore = token.balanceOf(user);
-        uint256 collectorBefore = token.balanceOf(collector);
-
-        entrypoint.payFeeWithPermit(user, address(token), feeAmount, collector, deadline, permitV, permitR, permitS);
-
-        uint256 userAfter = token.balanceOf(user);
-        uint256 collectorAfter = token.balanceOf(collector);
-
-        assertEq(userAfter, userBefore - feeAmount);
-        assertEq(collectorAfter, collectorBefore + feeAmount);
-
-        vm.stopPrank();
-    }
-
-    function testPayFeeWithPermit_RevertZeroAmount() public {
-        vm.startPrank(user);
-        address collector = address(0xBEEF);
-        vm.expectRevert(bytes("Fee amount must be greater than 0"));
-        entrypoint.payFeeWithPermit(user, address(token), 0, collector, block.timestamp + 1, 0, bytes32(0), bytes32(0));
-        vm.stopPrank();
-    }
-
-    function testPayFeeWithPermit_RevertZeroToken() public {
-        vm.startPrank(user);
-        address collector = address(0xBEEF);
-        vm.expectRevert(bytes("Fee token must not be zero address"));
-        entrypoint.payFeeWithPermit(user, address(0), 1, collector, block.timestamp + 1, 0, bytes32(0), bytes32(0));
-        vm.stopPrank();
-    }
-
-    function testPayFeeWithPermit_RevertZeroCollector() public {
-        vm.startPrank(user);
-        vm.expectRevert(bytes("Fee collector must not be zero address"));
-        entrypoint.payFeeWithPermit(user, address(token), 1, address(0), block.timestamp + 1, 0, bytes32(0), bytes32(0));
-        vm.stopPrank();
-    }
-
-    function testPayFeeWithPermit_RevertExpiredDeadline() public {
-        vm.startPrank(user);
-        address collector = address(0xBEEF);
-        uint256 pastDeadline = block.timestamp - 1;
-        vm.expectRevert(bytes("Permit expired"));
-        entrypoint.payFeeWithPermit(user, address(token), 1, collector, pastDeadline, 0, bytes32(0), bytes32(0));
-        vm.stopPrank();
-    }
-
-    function testPayFee_UsesLeftoverPermitAllowance() public {
-        vm.startPrank(user);
-
-        address intentAddress = address(0x9999);
-        address collector = address(0xC011EC7);
-        uint256 totalPermit = 100 * 10 ** token.decimals();
-        uint256 depositAmount = 60 * 10 ** token.decimals();
-        uint256 feeAmount = totalPermit - depositAmount; // 40
-        uint256 deadline = block.timestamp + 3600;
-
-        // Create permit for totalPermit
-        bytes32 permitHash = keccak256(
-            abi.encodePacked(
-                "\x19\x01",
-                token.DOMAIN_SEPARATOR(),
-                keccak256(
-                    abi.encode(
-                        keccak256("Permit(address owner,address spender,uint256 value,uint256 nonce,uint256 deadline)"),
-                        user,
-                        address(entrypoint),
-                        totalPermit,
-                        token.nonces(user),
-                        deadline
-                    )
-                )
-            )
-        );
-        (uint8 permitV, bytes32 permitR, bytes32 permitS) = vm.sign(userPrivateKey, permitHash);
-
-        // Intent signature for deposit
-        bytes32 intentHash = keccak256(
-            abi.encode(entrypoint.INTENT_TYPEHASH(), user, address(token), depositAmount, intentAddress, deadline)
-        );
-        bytes32 intentDigest = keccak256(abi.encodePacked("\x19\x01", entrypoint.DOMAIN_SEPARATOR(), intentHash));
-        (uint8 sigV, bytes32 sigR, bytes32 sigS) = vm.sign(userPrivateKey, intentDigest);
-
-        // Execute deposit with higher permit than amount -> leaves leftover allowance
-        entrypoint.depositToIntentWithPermit(
-            user,
-            address(token),
-            depositAmount,
-            totalPermit,
-            intentAddress,
-            deadline,
-            permitV,
-            permitR,
-            permitS,
-            sigV,
-            sigR,
-            sigS
-        );
-
-        // Verify leftover allowance equals feeAmount
-        assertEq(token.allowance(user, address(entrypoint)), feeAmount);
-
-        uint256 userBefore = token.balanceOf(user);
-        uint256 collectorBefore = token.balanceOf(collector);
-
-        // Use leftover allowance to pay fee
-        entrypoint.payFee(user, address(token), feeAmount, collector);
-
-        uint256 userAfter = token.balanceOf(user);
-        uint256 collectorAfter = token.balanceOf(collector);
-
-        assertEq(userAfter, userBefore - feeAmount);
-        assertEq(collectorAfter, collectorBefore + feeAmount);
-        assertEq(token.allowance(user, address(entrypoint)), 0);
-
-        vm.stopPrank();
-    }
 }