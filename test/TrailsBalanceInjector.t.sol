// SPDX-License-Identifier: MIT
pragma solidity ^0.8.30;

import "forge-std/Test.sol";
import "../src/TrailsBalanceInjector.sol";

contract MockERC20 {
    mapping(address => uint256) public balanceOf;
    mapping(address => mapping(address => uint256)) public allowance;

    function approve(address spender, uint256 value) external returns (bool) {
        allowance[msg.sender][spender] = value;
        return true;
    }

    function transferFrom(address from, address to, uint256 value) external returns (bool) {
        require(allowance[from][msg.sender] >= value, "Insufficient allowance");
        require(balanceOf[from] >= value, "Insufficient balance");

        allowance[from][msg.sender] -= value;
        balanceOf[from] -= value;
        balanceOf[to] += value;
        return true;
    }

    function mint(address to, uint256 amount) external {
        balanceOf[to] = amount;
    }
}

contract MockTarget {
    uint256 public lastAmount;
    bool public shouldRevert;
    MockERC20 public token;

    constructor(address _token) {
        token = MockERC20(_token);
    }

    function setShouldRevert(bool _shouldRevert) external {
        shouldRevert = _shouldRevert;
    }

    function deposit(uint256 amount, address receiver) external {
        if (shouldRevert) revert("Target reverted");
        lastAmount = amount;
        // Pull tokens from msg.sender (simulating real DeFi protocols like Aave)
        if (address(token) != address(0)) {
            token.transferFrom(msg.sender, address(this), amount);
        }
    }
}

contract MockTargetETH {
    uint256 public lastAmount;
    uint256 public receivedETH;
    bool public shouldRevert;

    function setShouldRevert(bool _shouldRevert) external {
        shouldRevert = _shouldRevert;
    }

    function depositETH(uint256 amount, address receiver) external payable {
        if (shouldRevert) revert("Target reverted");
        lastAmount = amount;
        receivedETH = msg.value;
    }

    // Allow contract to receive ETH
    receive() external payable {}
}

<<<<<<< HEAD
/**
 * @dev Mock wallet that delegatecalls BalanceInjector
 * This simulates how Sequence wallets use the contract
 */
contract MockWallet {
    function delegateCallBalanceInjector(
        address balanceInjector,
        address token,
        address target,
        bytes memory callData,
        uint256 amountOffset,
        bytes32 placeholder
    ) external payable returns (bool success, bytes memory result) {
        bytes memory data = abi.encodeWithSignature(
            "injectAndCall(address,address,bytes,uint256,bytes32)",
            token,
            target,
            callData,
            amountOffset,
            placeholder
        );
        return balanceInjector.delegatecall(data);
    }

    function handleSequenceDelegateCall(
        address balanceInjector,
        bytes32 opHash,
        uint256 startingGas,
        uint256 callIndex,
        uint256 numCalls,
        uint256 space,
        bytes memory innerCallData
    ) external payable returns (bool success, bytes memory result) {
        bytes memory data = abi.encodeWithSignature(
            "handleSequenceDelegateCall(bytes32,uint256,uint256,uint256,uint256,bytes)",
            opHash,
            startingGas,
            callIndex,
            numCalls,
            space,
            innerCallData
        );
        return balanceInjector.delegatecall(data);
    }

    receive() external payable {}
}

=======
>>>>>>> e5cdb290
contract TrailsBalanceInjectorTest is Test {
    TrailsBalanceInjector balanceInjector;
    MockERC20 token;
    MockTarget target;
    MockTargetETH targetETH;

    bytes32 constant PLACEHOLDER = 0xdeadbeefdeadbeefdeadbeefdeadbeefdeadbeefdeadbeefdeadbeefdeadbeef;

    function setUp() public {
        balanceInjector = new TrailsBalanceInjector();
        token = new MockERC20();
<<<<<<< HEAD
        target = new MockTarget(address(token));
=======
        target = new MockTarget();
>>>>>>> e5cdb290
        targetETH = new MockTargetETH();
    }

    // ============ ERC20 Tests ============

<<<<<<< HEAD
    function testInjectSweepAndCall() public {
=======
    function testSweepAndCall() public {
>>>>>>> e5cdb290
        // Mint tokens to the caller (this test contract)
        uint256 tokenBalance = 1000e18;
        token.mint(address(this), tokenBalance);

        // Approve balanceInjector to transfer tokens
        token.approve(address(balanceInjector), tokenBalance);

        // Encode calldata with placeholder
        bytes memory callData = abi.encodeWithSignature("deposit(uint256,address)", PLACEHOLDER, address(0x123));

        // Calculate offset (4 bytes for function selector + 0 bytes for first param)
        uint256 amountOffset = 4;

        // Call injectSweepAndCall
        balanceInjector.injectSweepAndCall(address(token), address(target), callData, amountOffset, PLACEHOLDER);

        // Verify target received the correct amount
        assertEq(target.lastAmount(), tokenBalance);

        // Verify tokens were transferred from caller to target (via balanceInjector)
        assertEq(token.balanceOf(address(this)), 0);
        assertEq(token.balanceOf(address(target)), tokenBalance);
        assertEq(token.balanceOf(address(balanceInjector)), 0);
        
        // Verify allowance was consumed after transferFrom
        assertEq(token.allowance(address(balanceInjector), address(target)), 0);
    }

    function testRevertWhenNoTokens() public {
        // Don't mint any tokens to the caller
        bytes memory callData = abi.encodeWithSignature("deposit(uint256,address)", PLACEHOLDER, address(0x123));

        vm.expectRevert("No tokens to sweep");
        balanceInjector.injectSweepAndCall(address(token), address(target), callData, 4, PLACEHOLDER);
    }

    function testRevertWhenPlaceholderMismatch() public {
        uint256 tokenBalance = 1000e18;
        token.mint(address(this), tokenBalance);
        token.approve(address(balanceInjector), tokenBalance);

        bytes memory callData = abi.encodeWithSignature("deposit(uint256,address)", PLACEHOLDER, address(0x123));

        bytes32 wrongPlaceholder = 0x1111111111111111111111111111111111111111111111111111111111111111;

        vm.expectRevert("Placeholder mismatch");
        balanceInjector.injectSweepAndCall(address(token), address(target), callData, 4, wrongPlaceholder);
    }

    function testRevertWhenTargetFails() public {
        uint256 tokenBalance = 1000e18;
        token.mint(address(this), tokenBalance);
        token.approve(address(balanceInjector), tokenBalance);
        target.setShouldRevert(true);

        bytes memory callData = abi.encodeWithSignature("deposit(uint256,address)", PLACEHOLDER, address(0x123));

        vm.expectRevert("Target reverted");
        balanceInjector.injectSweepAndCall(address(token), address(target), callData, 4, PLACEHOLDER);
    }

    // ============ ETH Tests ============

    function testSweepAndCallETH() public {
        uint256 ethAmount = 1 ether;

        // Encode calldata with placeholder for ETH
        bytes memory callData = abi.encodeWithSignature("depositETH(uint256,address)", PLACEHOLDER, address(0x123));

        // Calculate offset (4 bytes for function selector + 0 bytes for first param)
        uint256 amountOffset = 4;

        // Call injectSweepAndCall with ETH (token = address(0))
        balanceInjector.injectSweepAndCall{value: ethAmount}(address(0), address(targetETH), callData, amountOffset, PLACEHOLDER);

        // Verify target received the correct amount in the function parameter
        assertEq(targetETH.lastAmount(), ethAmount);

        // Verify target received the ETH
        assertEq(targetETH.receivedETH(), ethAmount);

        // Verify ETH was transferred to target
        assertEq(address(targetETH).balance, ethAmount);
    }

    function testRevertWhenNoETHSent() public {
        // Encode calldata with placeholder for ETH
        bytes memory callData = abi.encodeWithSignature("depositETH(uint256,address)", PLACEHOLDER, address(0x123));

        vm.expectRevert("No ETH sent");
        balanceInjector.injectSweepAndCall(address(0), address(targetETH), callData, 4, PLACEHOLDER);
    }

    function testRevertWhenETHPlaceholderMismatch() public {
        uint256 ethAmount = 1 ether;
        bytes memory callData = abi.encodeWithSignature("depositETH(uint256,address)", PLACEHOLDER, address(0x123));

        bytes32 wrongPlaceholder = 0x1111111111111111111111111111111111111111111111111111111111111111;

        vm.expectRevert("Placeholder mismatch");
        balanceInjector.injectSweepAndCall{value: ethAmount}(address(0), address(targetETH), callData, 4, wrongPlaceholder);
    }

    function testRevertWhenETHTargetFails() public {
        uint256 ethAmount = 1 ether;
        targetETH.setShouldRevert(true);

        bytes memory callData = abi.encodeWithSignature("depositETH(uint256,address)", PLACEHOLDER, address(0x123));

        vm.expectRevert("Target reverted");
        balanceInjector.injectSweepAndCall{value: ethAmount}(address(0), address(targetETH), callData, 4, PLACEHOLDER);
    }

    function testETHPlaceholderReplacement() public {
        uint256 ethAmount = 2.5 ether;

        // Encode calldata with placeholder
        bytes memory callData = abi.encodeWithSignature("depositETH(uint256,address)", PLACEHOLDER, address(0x123));

        // Call injectSweepAndCall with ETH
        balanceInjector.injectSweepAndCall{value: ethAmount}(address(0), address(targetETH), callData, 4, PLACEHOLDER);

        // Verify the placeholder was correctly replaced with the ETH amount
        assertEq(targetETH.lastAmount(), ethAmount);
        assertEq(targetETH.receivedETH(), ethAmount);
    }

    function testMixedETHAndERC20Operations() public {
        // Test that both ETH and ERC20 operations work independently
        
        // First, test ERC20
        uint256 tokenBalance = 500e18;
        token.mint(address(this), tokenBalance);
        token.approve(address(balanceInjector), tokenBalance);

        bytes memory erc20CallData = abi.encodeWithSignature("deposit(uint256,address)", PLACEHOLDER, address(0x123));
        balanceInjector.injectSweepAndCall(address(token), address(target), erc20CallData, 4, PLACEHOLDER);
        assertEq(target.lastAmount(), tokenBalance);

        // Then, test ETH
        uint256 ethAmount = 1.5 ether;
        bytes memory ethCallData = abi.encodeWithSignature("depositETH(uint256,address)", PLACEHOLDER, address(0x123));
        balanceInjector.injectSweepAndCall{value: ethAmount}(address(0), address(targetETH), ethCallData, 4, PLACEHOLDER);
        assertEq(targetETH.lastAmount(), ethAmount);
        assertEq(targetETH.receivedETH(), ethAmount);
    }

    // Allow test contract to receive ETH for testing
    receive() external payable {}

    // ============ Delegatecall Tests ============

    function testDelegateCallWithETH() public {
        MockWallet wallet = new MockWallet();
        
        // Fund the wallet with ETH
        uint256 ethAmount = 2 ether;
        vm.deal(address(wallet), ethAmount);

        // Encode calldata with placeholder
        bytes memory callData = abi.encodeWithSignature("depositETH(uint256,address)", PLACEHOLDER, address(0x123));

        // Delegatecall BalanceInjector from wallet
        // When delegatecalled, BalanceInjector will read address(this).balance (wallet's balance)
        (bool success, ) = wallet.delegateCallBalanceInjector(
            address(balanceInjector),
            address(0), // ETH
            address(targetETH),
            callData,
            4, // offset
            PLACEHOLDER
        );

        assertTrue(success, "Delegatecall should succeed");
        assertEq(targetETH.lastAmount(), ethAmount, "Target should receive wallet's ETH balance");
        assertEq(targetETH.receivedETH(), ethAmount, "Target should receive ETH as msg.value");
        assertEq(address(wallet).balance, 0, "Wallet should be swept empty");
    }

    function testDelegateCallWithERC20() public {
        MockWallet wallet = new MockWallet();
        
        // Mint tokens directly to the wallet
        uint256 tokenBalance = 1000e18;
        token.mint(address(wallet), tokenBalance);

        // Encode calldata with placeholder
        bytes memory callData = abi.encodeWithSignature("deposit(uint256,address)", PLACEHOLDER, address(0x123));

        // Delegatecall BalanceInjector from wallet
        // When delegatecalled, BalanceInjector will read IERC20(token).balanceOf(address(this)) (wallet's balance)
        (bool success, ) = wallet.delegateCallBalanceInjector(
            address(balanceInjector),
            address(token),
            address(target),
            callData,
            4, // offset
            PLACEHOLDER
        );

        assertTrue(success, "Delegatecall should succeed");
        assertEq(target.lastAmount(), tokenBalance, "Target should receive wallet's token balance");
        assertEq(token.balanceOf(address(wallet)), 0, "Wallet tokens should be swept");
    }

    function testHandleSequenceDelegateCall() public {
        MockWallet wallet = new MockWallet();
        
        // Fund the wallet with ETH
        uint256 ethAmount = 1.5 ether;
        vm.deal(address(wallet), ethAmount);

        // Encode the inner injectAndCall
        bytes memory callData = abi.encodeWithSignature("depositETH(uint256,address)", PLACEHOLDER, address(0x123));
        bytes memory innerCallData = abi.encodeWithSignature(
            "injectAndCall(address,address,bytes,uint256,bytes32)",
            address(0), // ETH
            address(targetETH),
            callData,
            4, // offset
            PLACEHOLDER
        );

        // Call handleSequenceDelegateCall (simulates Sequence wallet behavior)
        (bool success, ) = wallet.handleSequenceDelegateCall(
            address(balanceInjector),
            bytes32(uint256(1)), // opHash
            1000000, // startingGas
            0, // callIndex
            1, // numCalls
            0, // space
            innerCallData
        );

        assertTrue(success, "handleSequenceDelegateCall should succeed");
        assertEq(targetETH.lastAmount(), ethAmount, "Target should receive ETH");
        assertEq(address(wallet).balance, 0, "Wallet should be swept empty");
    }

    function testHandleSequenceDelegateCallWithERC20() public {
        MockWallet wallet = new MockWallet();
        
        // Mint tokens to wallet
        uint256 tokenBalance = 500e18;
        token.mint(address(wallet), tokenBalance);

        // Encode the inner injectAndCall
        bytes memory callData = abi.encodeWithSignature("deposit(uint256,address)", PLACEHOLDER, address(0x123));
        bytes memory innerCallData = abi.encodeWithSignature(
            "injectAndCall(address,address,bytes,uint256,bytes32)",
            address(token),
            address(target),
            callData,
            4, // offset
            PLACEHOLDER
        );

        // Call handleSequenceDelegateCall
        (bool success, ) = wallet.handleSequenceDelegateCall(
            address(balanceInjector),
            bytes32(uint256(1)), // opHash
            1000000, // startingGas
            0, // callIndex
            1, // numCalls
            0, // space
            innerCallData
        );

        assertTrue(success, "handleSequenceDelegateCall should succeed");
        assertEq(target.lastAmount(), tokenBalance, "Target should receive tokens");
        assertEq(token.balanceOf(address(wallet)), 0, "Wallet tokens should be swept");
    }

    function testSkipPlaceholderReplacementWithZeroOffsetAndPlaceholder() public {
        // Test that when offset=0 and placeholder=0, replacement is skipped
        uint256 ethAmount = 1 ether;
        
        // Calldata without placeholder (direct amount)
        bytes memory callData = abi.encodeWithSignature("depositETH(uint256,address)", ethAmount, address(0x123));

        // Call with offset=0 and placeholder=0 to skip replacement
        balanceInjector.injectSweepAndCall{value: ethAmount}(
            address(0),
            address(targetETH),
            callData,
            0, // offset = 0
            bytes32(0) // placeholder = 0
        );

        // Verify the call succeeded with the original calldata (no replacement)
        assertEq(targetETH.lastAmount(), ethAmount);
        assertEq(targetETH.receivedETH(), ethAmount);
    }

    function testRevertHandleSequenceDelegateCallInvalidSelector() public {
        MockWallet wallet = new MockWallet();
        vm.deal(address(wallet), 1 ether);

        // Encode wrong function (not injectAndCall)
        bytes memory wrongCallData = abi.encodeWithSignature(
            "wrongFunction(address,address)",
            address(0),
            address(targetETH)
        );

        // Should revert with "Invalid selector"
        (bool success, bytes memory result) = wallet.handleSequenceDelegateCall(
            address(balanceInjector),
            bytes32(uint256(1)),
            1000000,
            0,
            1,
            0,
            wrongCallData
        );

        assertFalse(success, "Should fail with invalid selector");
        // Check that it reverted with "Invalid selector"
        bytes memory expectedError = abi.encodeWithSignature("Error(string)", "Invalid selector");
        assertEq(keccak256(result), keccak256(expectedError), "Should revert with 'Invalid selector'");
    }

    function testDelegateCallRevertWhenNoETH() public {
        MockWallet wallet = new MockWallet();
        // Don't fund the wallet (balance = 0)

        bytes memory callData = abi.encodeWithSignature("depositETH(uint256,address)", PLACEHOLDER, address(0x123));

        (bool success, ) = wallet.delegateCallBalanceInjector(
            address(balanceInjector),
            address(0),
            address(targetETH),
            callData,
            4,
            PLACEHOLDER
        );

        assertFalse(success, "Should fail when wallet has no ETH");
    }

    function testDelegateCallRevertWhenNoTokens() public {
        MockWallet wallet = new MockWallet();
        // Don't mint tokens to wallet (balance = 0)

        bytes memory callData = abi.encodeWithSignature("deposit(uint256,address)", PLACEHOLDER, address(0x123));

        (bool success, ) = wallet.delegateCallBalanceInjector(
            address(balanceInjector),
            address(token),
            address(target),
            callData,
            4,
            PLACEHOLDER
        );

        assertFalse(success, "Should fail when wallet has no tokens");
    }

    // ============ ETH Tests ============

    function testSweepAndCallETH() public {
        uint256 ethAmount = 1 ether;

        // Encode calldata with placeholder for ETH
        bytes memory callData = abi.encodeWithSignature("depositETH(uint256,address)", PLACEHOLDER, address(0x123));

        // Calculate offset (4 bytes for function selector + 0 bytes for first param)
        uint256 amountOffset = 4;

        // Call sweepAndCall with ETH (token = address(0))
        balanceInjector.sweepAndCall{value: ethAmount}(
            address(0), address(targetETH), callData, amountOffset, PLACEHOLDER
        );

        // Verify target received the correct amount in the function parameter
        assertEq(targetETH.lastAmount(), ethAmount);

        // Verify target received the ETH
        assertEq(targetETH.receivedETH(), ethAmount);

        // Verify ETH was transferred to target
        assertEq(address(targetETH).balance, ethAmount);
    }

    function testRevertWhenNoETHSent() public {
        // Encode calldata with placeholder for ETH
        bytes memory callData = abi.encodeWithSignature("depositETH(uint256,address)", PLACEHOLDER, address(0x123));

        vm.expectRevert("No ETH sent");
        balanceInjector.sweepAndCall(address(0), address(targetETH), callData, 4, PLACEHOLDER);
    }

    function testRevertWhenETHPlaceholderMismatch() public {
        uint256 ethAmount = 1 ether;
        bytes memory callData = abi.encodeWithSignature("depositETH(uint256,address)", PLACEHOLDER, address(0x123));

        bytes32 wrongPlaceholder = 0x1111111111111111111111111111111111111111111111111111111111111111;

        vm.expectRevert("Placeholder mismatch");
        balanceInjector.sweepAndCall{value: ethAmount}(address(0), address(targetETH), callData, 4, wrongPlaceholder);
    }

    function testRevertWhenETHTargetFails() public {
        uint256 ethAmount = 1 ether;
        targetETH.setShouldRevert(true);

        bytes memory callData = abi.encodeWithSignature("depositETH(uint256,address)", PLACEHOLDER, address(0x123));

        vm.expectRevert("Target reverted");
        balanceInjector.sweepAndCall{value: ethAmount}(address(0), address(targetETH), callData, 4, PLACEHOLDER);
    }

    function testETHPlaceholderReplacement() public {
        uint256 ethAmount = 2.5 ether;

        // Encode calldata with placeholder
        bytes memory callData = abi.encodeWithSignature("depositETH(uint256,address)", PLACEHOLDER, address(0x123));

        // Call sweepAndCall with ETH
        balanceInjector.sweepAndCall{value: ethAmount}(address(0), address(targetETH), callData, 4, PLACEHOLDER);

        // Verify the placeholder was correctly replaced with the ETH amount
        assertEq(targetETH.lastAmount(), ethAmount);
        assertEq(targetETH.receivedETH(), ethAmount);
    }

    function testMixedETHAndERC20Operations() public {
        // Test that both ETH and ERC20 operations work independently

        // First, test ERC20
        uint256 tokenBalance = 500e18;
        token.mint(address(this), tokenBalance);
        token.approve(address(balanceInjector), tokenBalance);

        bytes memory erc20CallData = abi.encodeWithSignature("deposit(uint256,address)", PLACEHOLDER, address(0x123));
        balanceInjector.sweepAndCall(address(token), address(target), erc20CallData, 4, PLACEHOLDER);
        assertEq(target.lastAmount(), tokenBalance);

        // Then, test ETH
        uint256 ethAmount = 1.5 ether;
        bytes memory ethCallData = abi.encodeWithSignature("depositETH(uint256,address)", PLACEHOLDER, address(0x123));
        balanceInjector.sweepAndCall{value: ethAmount}(address(0), address(targetETH), ethCallData, 4, PLACEHOLDER);
        assertEq(targetETH.lastAmount(), ethAmount);
        assertEq(targetETH.receivedETH(), ethAmount);
    }

    // Allow test contract to receive ETH for testing
    receive() external payable {}
}<|MERGE_RESOLUTION|>--- conflicted
+++ resolved
@@ -70,7 +70,6 @@
     receive() external payable {}
 }
 
-<<<<<<< HEAD
 /**
  * @dev Mock wallet that delegatecalls BalanceInjector
  * This simulates how Sequence wallets use the contract
@@ -119,8 +118,6 @@
     receive() external payable {}
 }
 
-=======
->>>>>>> e5cdb290
 contract TrailsBalanceInjectorTest is Test {
     TrailsBalanceInjector balanceInjector;
     MockERC20 token;
@@ -132,21 +129,13 @@
     function setUp() public {
         balanceInjector = new TrailsBalanceInjector();
         token = new MockERC20();
-<<<<<<< HEAD
         target = new MockTarget(address(token));
-=======
-        target = new MockTarget();
->>>>>>> e5cdb290
         targetETH = new MockTargetETH();
     }
 
     // ============ ERC20 Tests ============
 
-<<<<<<< HEAD
     function testInjectSweepAndCall() public {
-=======
-    function testSweepAndCall() public {
->>>>>>> e5cdb290
         // Mint tokens to the caller (this test contract)
         uint256 tokenBalance = 1000e18;
         token.mint(address(this), tokenBalance);
@@ -504,95 +493,4 @@
 
         assertFalse(success, "Should fail when wallet has no tokens");
     }
-
-    // ============ ETH Tests ============
-
-    function testSweepAndCallETH() public {
-        uint256 ethAmount = 1 ether;
-
-        // Encode calldata with placeholder for ETH
-        bytes memory callData = abi.encodeWithSignature("depositETH(uint256,address)", PLACEHOLDER, address(0x123));
-
-        // Calculate offset (4 bytes for function selector + 0 bytes for first param)
-        uint256 amountOffset = 4;
-
-        // Call sweepAndCall with ETH (token = address(0))
-        balanceInjector.sweepAndCall{value: ethAmount}(
-            address(0), address(targetETH), callData, amountOffset, PLACEHOLDER
-        );
-
-        // Verify target received the correct amount in the function parameter
-        assertEq(targetETH.lastAmount(), ethAmount);
-
-        // Verify target received the ETH
-        assertEq(targetETH.receivedETH(), ethAmount);
-
-        // Verify ETH was transferred to target
-        assertEq(address(targetETH).balance, ethAmount);
-    }
-
-    function testRevertWhenNoETHSent() public {
-        // Encode calldata with placeholder for ETH
-        bytes memory callData = abi.encodeWithSignature("depositETH(uint256,address)", PLACEHOLDER, address(0x123));
-
-        vm.expectRevert("No ETH sent");
-        balanceInjector.sweepAndCall(address(0), address(targetETH), callData, 4, PLACEHOLDER);
-    }
-
-    function testRevertWhenETHPlaceholderMismatch() public {
-        uint256 ethAmount = 1 ether;
-        bytes memory callData = abi.encodeWithSignature("depositETH(uint256,address)", PLACEHOLDER, address(0x123));
-
-        bytes32 wrongPlaceholder = 0x1111111111111111111111111111111111111111111111111111111111111111;
-
-        vm.expectRevert("Placeholder mismatch");
-        balanceInjector.sweepAndCall{value: ethAmount}(address(0), address(targetETH), callData, 4, wrongPlaceholder);
-    }
-
-    function testRevertWhenETHTargetFails() public {
-        uint256 ethAmount = 1 ether;
-        targetETH.setShouldRevert(true);
-
-        bytes memory callData = abi.encodeWithSignature("depositETH(uint256,address)", PLACEHOLDER, address(0x123));
-
-        vm.expectRevert("Target reverted");
-        balanceInjector.sweepAndCall{value: ethAmount}(address(0), address(targetETH), callData, 4, PLACEHOLDER);
-    }
-
-    function testETHPlaceholderReplacement() public {
-        uint256 ethAmount = 2.5 ether;
-
-        // Encode calldata with placeholder
-        bytes memory callData = abi.encodeWithSignature("depositETH(uint256,address)", PLACEHOLDER, address(0x123));
-
-        // Call sweepAndCall with ETH
-        balanceInjector.sweepAndCall{value: ethAmount}(address(0), address(targetETH), callData, 4, PLACEHOLDER);
-
-        // Verify the placeholder was correctly replaced with the ETH amount
-        assertEq(targetETH.lastAmount(), ethAmount);
-        assertEq(targetETH.receivedETH(), ethAmount);
-    }
-
-    function testMixedETHAndERC20Operations() public {
-        // Test that both ETH and ERC20 operations work independently
-
-        // First, test ERC20
-        uint256 tokenBalance = 500e18;
-        token.mint(address(this), tokenBalance);
-        token.approve(address(balanceInjector), tokenBalance);
-
-        bytes memory erc20CallData = abi.encodeWithSignature("deposit(uint256,address)", PLACEHOLDER, address(0x123));
-        balanceInjector.sweepAndCall(address(token), address(target), erc20CallData, 4, PLACEHOLDER);
-        assertEq(target.lastAmount(), tokenBalance);
-
-        // Then, test ETH
-        uint256 ethAmount = 1.5 ether;
-        bytes memory ethCallData = abi.encodeWithSignature("depositETH(uint256,address)", PLACEHOLDER, address(0x123));
-        balanceInjector.sweepAndCall{value: ethAmount}(address(0), address(targetETH), ethCallData, 4, PLACEHOLDER);
-        assertEq(targetETH.lastAmount(), ethAmount);
-        assertEq(targetETH.receivedETH(), ethAmount);
-    }
-
-    // Allow test contract to receive ETH for testing
-    receive() external payable {}
 }