// SPDX-License-Identifier: MIT
pragma solidity ^0.8.30;

import "forge-std/Test.sol";
import "../src/TrailsBalanceInjector.sol";

contract MockERC20 {
    mapping(address => uint256) public balanceOf;
    mapping(address => mapping(address => uint256)) public allowance;

    function approve(address spender, uint256 value) external returns (bool) {
        allowance[msg.sender][spender] = value;
        return true;
    }

    function transferFrom(address from, address to, uint256 value) external returns (bool) {
        require(allowance[from][msg.sender] >= value, "Insufficient allowance");
        require(balanceOf[from] >= value, "Insufficient balance");

        allowance[from][msg.sender] -= value;
        balanceOf[from] -= value;
        balanceOf[to] += value;
        return true;
    }

    function mint(address to, uint256 amount) external {
        balanceOf[to] = amount;
    }
}

contract MockTarget {
    uint256 public lastAmount;
    bool public shouldRevert;
    MockERC20 public token;

    constructor(address _token) {
        token = MockERC20(_token);
    }

    function setShouldRevert(bool _shouldRevert) external {
        shouldRevert = _shouldRevert;
    }

    function deposit(uint256 amount, address receiver) external {
        if (shouldRevert) revert("Target reverted");
        lastAmount = amount;
        // Pull tokens from msg.sender (simulating real DeFi protocols like Aave)
        if (address(token) != address(0)) {
            token.transferFrom(msg.sender, address(this), amount);
        }
    }
}

contract MockTargetETH {
    uint256 public lastAmount;
    uint256 public receivedETH;
    bool public shouldRevert;

    function setShouldRevert(bool _shouldRevert) external {
        shouldRevert = _shouldRevert;
    }

    function depositETH(uint256 amount, address receiver) external payable {
        if (shouldRevert) revert("Target reverted");
        lastAmount = amount;
        receivedETH = msg.value;
    }

    // Allow contract to receive ETH
    receive() external payable {}
}

/**
 * @dev Mock wallet that delegatecalls BalanceInjector
 * This simulates how Sequence wallets use the contract
 */
contract MockWallet {
    function delegateCallBalanceInjector(
        address balanceInjector,
        address token,
        address target,
        bytes memory callData,
        uint256 amountOffset,
        bytes32 placeholder
    ) external payable returns (bool success, bytes memory result) {
        bytes memory data = abi.encodeWithSignature(
<<<<<<< HEAD
            "injectAndCall(address,address,bytes,uint256,bytes32)",
            token,
            target,
            callData,
            amountOffset,
            placeholder
=======
            "injectAndCall(address,address,bytes,uint256,bytes32)", token, target, callData, amountOffset, placeholder
>>>>>>> 832ab5d3
        );
        return balanceInjector.delegatecall(data);
    }

    function handleSequenceDelegateCall(
        address balanceInjector,
        bytes32 opHash,
        uint256 startingGas,
        uint256 callIndex,
        uint256 numCalls,
        uint256 space,
        bytes memory innerCallData
    ) external payable returns (bool success, bytes memory result) {
        bytes memory data = abi.encodeWithSignature(
            "handleSequenceDelegateCall(bytes32,uint256,uint256,uint256,uint256,bytes)",
            opHash,
            startingGas,
            callIndex,
            numCalls,
            space,
            innerCallData
        );
        return balanceInjector.delegatecall(data);
    }

    receive() external payable {}
}

contract TrailsBalanceInjectorTest is Test {
    TrailsBalanceInjector balanceInjector;
    MockERC20 token;
    MockTarget target;
    MockTargetETH targetETH;

    bytes32 constant PLACEHOLDER = 0xdeadbeefdeadbeefdeadbeefdeadbeefdeadbeefdeadbeefdeadbeefdeadbeef;

    function setUp() public {
        balanceInjector = new TrailsBalanceInjector();
        token = new MockERC20();
        target = new MockTarget(address(token));
        targetETH = new MockTargetETH();
    }

    // ============ ERC20 Tests ============

    function testInjectSweepAndCall() public {
        // Mint tokens to the caller (this test contract)
        uint256 tokenBalance = 1000e18;
        token.mint(address(this), tokenBalance);

        // Approve balanceInjector to transfer tokens
        token.approve(address(balanceInjector), tokenBalance);

        // Encode calldata with placeholder
        bytes memory callData = abi.encodeWithSignature("deposit(uint256,address)", PLACEHOLDER, address(0x123));

        // Calculate offset (4 bytes for function selector + 0 bytes for first param)
        uint256 amountOffset = 4;

        // Call injectSweepAndCall
        balanceInjector.injectSweepAndCall(address(token), address(target), callData, amountOffset, PLACEHOLDER);

        // Verify target received the correct amount
        assertEq(target.lastAmount(), tokenBalance);

        // Verify tokens were transferred from caller to target (via balanceInjector)
        assertEq(token.balanceOf(address(this)), 0);
        assertEq(token.balanceOf(address(target)), tokenBalance);
        assertEq(token.balanceOf(address(balanceInjector)), 0);
<<<<<<< HEAD
        
=======

>>>>>>> 832ab5d3
        // Verify allowance was consumed after transferFrom
        assertEq(token.allowance(address(balanceInjector), address(target)), 0);
    }

    function testRevertWhenNoTokens() public {
        // Don't mint any tokens to the caller
        bytes memory callData = abi.encodeWithSignature("deposit(uint256,address)", PLACEHOLDER, address(0x123));

        vm.expectRevert("No tokens to sweep");
        balanceInjector.injectSweepAndCall(address(token), address(target), callData, 4, PLACEHOLDER);
    }

    function testRevertWhenPlaceholderMismatch() public {
        uint256 tokenBalance = 1000e18;
        token.mint(address(this), tokenBalance);
        token.approve(address(balanceInjector), tokenBalance);

        bytes memory callData = abi.encodeWithSignature("deposit(uint256,address)", PLACEHOLDER, address(0x123));

        bytes32 wrongPlaceholder = 0x1111111111111111111111111111111111111111111111111111111111111111;

        vm.expectRevert("Placeholder mismatch");
        balanceInjector.injectSweepAndCall(address(token), address(target), callData, 4, wrongPlaceholder);
    }

    function testRevertWhenTargetFails() public {
        uint256 tokenBalance = 1000e18;
        token.mint(address(this), tokenBalance);
        token.approve(address(balanceInjector), tokenBalance);
        target.setShouldRevert(true);

        bytes memory callData = abi.encodeWithSignature("deposit(uint256,address)", PLACEHOLDER, address(0x123));

        vm.expectRevert("Target reverted");
        balanceInjector.injectSweepAndCall(address(token), address(target), callData, 4, PLACEHOLDER);
    }

    // ============ ETH Tests ============

    function testSweepAndCallETH() public {
        uint256 ethAmount = 1 ether;

        // Encode calldata with placeholder for ETH
        bytes memory callData = abi.encodeWithSignature("depositETH(uint256,address)", PLACEHOLDER, address(0x123));

        // Calculate offset (4 bytes for function selector + 0 bytes for first param)
        uint256 amountOffset = 4;

        // Call injectSweepAndCall with ETH (token = address(0))
<<<<<<< HEAD
        balanceInjector.injectSweepAndCall{value: ethAmount}(address(0), address(targetETH), callData, amountOffset, PLACEHOLDER);
=======
        balanceInjector.injectSweepAndCall{value: ethAmount}(
            address(0), address(targetETH), callData, amountOffset, PLACEHOLDER
        );
>>>>>>> 832ab5d3

        // Verify target received the correct amount in the function parameter
        assertEq(targetETH.lastAmount(), ethAmount);

        // Verify target received the ETH
        assertEq(targetETH.receivedETH(), ethAmount);

        // Verify ETH was transferred to target
        assertEq(address(targetETH).balance, ethAmount);
    }

    function testRevertWhenNoETHSent() public {
        // Encode calldata with placeholder for ETH
        bytes memory callData = abi.encodeWithSignature("depositETH(uint256,address)", PLACEHOLDER, address(0x123));

        vm.expectRevert("No ETH sent");
        balanceInjector.injectSweepAndCall(address(0), address(targetETH), callData, 4, PLACEHOLDER);
    }

    function testRevertWhenETHPlaceholderMismatch() public {
        uint256 ethAmount = 1 ether;
        bytes memory callData = abi.encodeWithSignature("depositETH(uint256,address)", PLACEHOLDER, address(0x123));

        bytes32 wrongPlaceholder = 0x1111111111111111111111111111111111111111111111111111111111111111;

        vm.expectRevert("Placeholder mismatch");
<<<<<<< HEAD
        balanceInjector.injectSweepAndCall{value: ethAmount}(address(0), address(targetETH), callData, 4, wrongPlaceholder);
=======
        balanceInjector.injectSweepAndCall{value: ethAmount}(
            address(0), address(targetETH), callData, 4, wrongPlaceholder
        );
>>>>>>> 832ab5d3
    }

    function testRevertWhenETHTargetFails() public {
        uint256 ethAmount = 1 ether;
        targetETH.setShouldRevert(true);

        bytes memory callData = abi.encodeWithSignature("depositETH(uint256,address)", PLACEHOLDER, address(0x123));

        vm.expectRevert("Target reverted");
        balanceInjector.injectSweepAndCall{value: ethAmount}(address(0), address(targetETH), callData, 4, PLACEHOLDER);
    }

    function testETHPlaceholderReplacement() public {
        uint256 ethAmount = 2.5 ether;

        // Encode calldata with placeholder
        bytes memory callData = abi.encodeWithSignature("depositETH(uint256,address)", PLACEHOLDER, address(0x123));

        // Call injectSweepAndCall with ETH
        balanceInjector.injectSweepAndCall{value: ethAmount}(address(0), address(targetETH), callData, 4, PLACEHOLDER);

        // Verify the placeholder was correctly replaced with the ETH amount
        assertEq(targetETH.lastAmount(), ethAmount);
        assertEq(targetETH.receivedETH(), ethAmount);
    }

    function testMixedETHAndERC20Operations() public {
        // Test that both ETH and ERC20 operations work independently
        
        // First, test ERC20
        uint256 tokenBalance = 500e18;
        token.mint(address(this), tokenBalance);
        token.approve(address(balanceInjector), tokenBalance);

        bytes memory erc20CallData = abi.encodeWithSignature("deposit(uint256,address)", PLACEHOLDER, address(0x123));
        balanceInjector.injectSweepAndCall(address(token), address(target), erc20CallData, 4, PLACEHOLDER);
        assertEq(target.lastAmount(), tokenBalance);

        // Then, test ETH
        uint256 ethAmount = 1.5 ether;
        bytes memory ethCallData = abi.encodeWithSignature("depositETH(uint256,address)", PLACEHOLDER, address(0x123));
<<<<<<< HEAD
        balanceInjector.injectSweepAndCall{value: ethAmount}(address(0), address(targetETH), ethCallData, 4, PLACEHOLDER);
=======
        balanceInjector.injectSweepAndCall{value: ethAmount}(
            address(0), address(targetETH), ethCallData, 4, PLACEHOLDER
        );
>>>>>>> 832ab5d3
        assertEq(targetETH.lastAmount(), ethAmount);
        assertEq(targetETH.receivedETH(), ethAmount);
    }

    // Allow test contract to receive ETH for testing
    receive() external payable {}

    // ============ Delegatecall Tests ============

    function testDelegateCallWithETH() public {
        MockWallet wallet = new MockWallet();
<<<<<<< HEAD
        
=======

>>>>>>> 832ab5d3
        // Fund the wallet with ETH
        uint256 ethAmount = 2 ether;
        vm.deal(address(wallet), ethAmount);

        // Encode calldata with placeholder
        bytes memory callData = abi.encodeWithSignature("depositETH(uint256,address)", PLACEHOLDER, address(0x123));

        // Delegatecall BalanceInjector from wallet
        // When delegatecalled, BalanceInjector will read address(this).balance (wallet's balance)
<<<<<<< HEAD
        (bool success, ) = wallet.delegateCallBalanceInjector(
=======
        (bool success,) = wallet.delegateCallBalanceInjector(
>>>>>>> 832ab5d3
            address(balanceInjector),
            address(0), // ETH
            address(targetETH),
            callData,
            4, // offset
            PLACEHOLDER
        );

        assertTrue(success, "Delegatecall should succeed");
        assertEq(targetETH.lastAmount(), ethAmount, "Target should receive wallet's ETH balance");
        assertEq(targetETH.receivedETH(), ethAmount, "Target should receive ETH as msg.value");
        assertEq(address(wallet).balance, 0, "Wallet should be swept empty");
    }

    function testDelegateCallWithERC20() public {
        MockWallet wallet = new MockWallet();
<<<<<<< HEAD
        
=======

>>>>>>> 832ab5d3
        // Mint tokens directly to the wallet
        uint256 tokenBalance = 1000e18;
        token.mint(address(wallet), tokenBalance);

        // Encode calldata with placeholder
        bytes memory callData = abi.encodeWithSignature("deposit(uint256,address)", PLACEHOLDER, address(0x123));

        // Delegatecall BalanceInjector from wallet
        // When delegatecalled, BalanceInjector will read IERC20(token).balanceOf(address(this)) (wallet's balance)
<<<<<<< HEAD
        (bool success, ) = wallet.delegateCallBalanceInjector(
=======
        (bool success,) = wallet.delegateCallBalanceInjector(
>>>>>>> 832ab5d3
            address(balanceInjector),
            address(token),
            address(target),
            callData,
            4, // offset
            PLACEHOLDER
        );

        assertTrue(success, "Delegatecall should succeed");
        assertEq(target.lastAmount(), tokenBalance, "Target should receive wallet's token balance");
        assertEq(token.balanceOf(address(wallet)), 0, "Wallet tokens should be swept");
    }

    function testHandleSequenceDelegateCall() public {
        MockWallet wallet = new MockWallet();
<<<<<<< HEAD
        
=======

>>>>>>> 832ab5d3
        // Fund the wallet with ETH
        uint256 ethAmount = 1.5 ether;
        vm.deal(address(wallet), ethAmount);

        // Encode the inner injectAndCall
        bytes memory callData = abi.encodeWithSignature("depositETH(uint256,address)", PLACEHOLDER, address(0x123));
        bytes memory innerCallData = abi.encodeWithSignature(
            "injectAndCall(address,address,bytes,uint256,bytes32)",
            address(0), // ETH
            address(targetETH),
            callData,
            4, // offset
            PLACEHOLDER
        );

        // Call handleSequenceDelegateCall (simulates Sequence wallet behavior)
<<<<<<< HEAD
        (bool success, ) = wallet.handleSequenceDelegateCall(
=======
        (bool success,) = wallet.handleSequenceDelegateCall(
>>>>>>> 832ab5d3
            address(balanceInjector),
            bytes32(uint256(1)), // opHash
            1000000, // startingGas
            0, // callIndex
            1, // numCalls
            0, // space
            innerCallData
        );

        assertTrue(success, "handleSequenceDelegateCall should succeed");
        assertEq(targetETH.lastAmount(), ethAmount, "Target should receive ETH");
        assertEq(address(wallet).balance, 0, "Wallet should be swept empty");
    }

    function testHandleSequenceDelegateCallWithERC20() public {
        MockWallet wallet = new MockWallet();
<<<<<<< HEAD
        
=======

>>>>>>> 832ab5d3
        // Mint tokens to wallet
        uint256 tokenBalance = 500e18;
        token.mint(address(wallet), tokenBalance);

        // Encode the inner injectAndCall
        bytes memory callData = abi.encodeWithSignature("deposit(uint256,address)", PLACEHOLDER, address(0x123));
        bytes memory innerCallData = abi.encodeWithSignature(
            "injectAndCall(address,address,bytes,uint256,bytes32)",
            address(token),
            address(target),
            callData,
            4, // offset
            PLACEHOLDER
        );

        // Call handleSequenceDelegateCall
<<<<<<< HEAD
        (bool success, ) = wallet.handleSequenceDelegateCall(
=======
        (bool success,) = wallet.handleSequenceDelegateCall(
>>>>>>> 832ab5d3
            address(balanceInjector),
            bytes32(uint256(1)), // opHash
            1000000, // startingGas
            0, // callIndex
            1, // numCalls
            0, // space
            innerCallData
        );

        assertTrue(success, "handleSequenceDelegateCall should succeed");
        assertEq(target.lastAmount(), tokenBalance, "Target should receive tokens");
        assertEq(token.balanceOf(address(wallet)), 0, "Wallet tokens should be swept");
    }

    function testSkipPlaceholderReplacementWithZeroOffsetAndPlaceholder() public {
        // Test that when offset=0 and placeholder=0, replacement is skipped
        uint256 ethAmount = 1 ether;
<<<<<<< HEAD
        
=======

>>>>>>> 832ab5d3
        // Calldata without placeholder (direct amount)
        bytes memory callData = abi.encodeWithSignature("depositETH(uint256,address)", ethAmount, address(0x123));

        // Call with offset=0 and placeholder=0 to skip replacement
        balanceInjector.injectSweepAndCall{value: ethAmount}(
            address(0),
            address(targetETH),
            callData,
            0, // offset = 0
            bytes32(0) // placeholder = 0
        );

        // Verify the call succeeded with the original calldata (no replacement)
        assertEq(targetETH.lastAmount(), ethAmount);
        assertEq(targetETH.receivedETH(), ethAmount);
    }

    function testRevertHandleSequenceDelegateCallInvalidSelector() public {
        MockWallet wallet = new MockWallet();
        vm.deal(address(wallet), 1 ether);

        // Encode wrong function (not injectAndCall)
<<<<<<< HEAD
        bytes memory wrongCallData = abi.encodeWithSignature(
            "wrongFunction(address,address)",
            address(0),
            address(targetETH)
        );

        // Should revert with "Invalid selector"
        (bool success, bytes memory result) = wallet.handleSequenceDelegateCall(
            address(balanceInjector),
            bytes32(uint256(1)),
            1000000,
            0,
            1,
            0,
            wrongCallData
=======
        bytes memory wrongCallData =
            abi.encodeWithSignature("wrongFunction(address,address)", address(0), address(targetETH));

        // Should revert with "Invalid selector"
        (bool success, bytes memory result) = wallet.handleSequenceDelegateCall(
            address(balanceInjector), bytes32(uint256(1)), 1000000, 0, 1, 0, wrongCallData
>>>>>>> 832ab5d3
        );

        assertFalse(success, "Should fail with invalid selector");
        // Check that it reverted with "Invalid selector"
        bytes memory expectedError = abi.encodeWithSignature("Error(string)", "Invalid selector");
        assertEq(keccak256(result), keccak256(expectedError), "Should revert with 'Invalid selector'");
    }

    function testDelegateCallRevertWhenNoETH() public {
        MockWallet wallet = new MockWallet();
        // Don't fund the wallet (balance = 0)

        bytes memory callData = abi.encodeWithSignature("depositETH(uint256,address)", PLACEHOLDER, address(0x123));

<<<<<<< HEAD
        (bool success, ) = wallet.delegateCallBalanceInjector(
            address(balanceInjector),
            address(0),
            address(targetETH),
            callData,
            4,
            PLACEHOLDER
=======
        (bool success,) = wallet.delegateCallBalanceInjector(
            address(balanceInjector), address(0), address(targetETH), callData, 4, PLACEHOLDER
>>>>>>> 832ab5d3
        );

        assertFalse(success, "Should fail when wallet has no ETH");
    }

    function testDelegateCallRevertWhenNoTokens() public {
        MockWallet wallet = new MockWallet();
        // Don't mint tokens to wallet (balance = 0)

        bytes memory callData = abi.encodeWithSignature("deposit(uint256,address)", PLACEHOLDER, address(0x123));

<<<<<<< HEAD
        (bool success, ) = wallet.delegateCallBalanceInjector(
            address(balanceInjector),
            address(token),
            address(target),
            callData,
            4,
            PLACEHOLDER
=======
        (bool success,) = wallet.delegateCallBalanceInjector(
            address(balanceInjector), address(token), address(target), callData, 4, PLACEHOLDER
>>>>>>> 832ab5d3
        );

        assertFalse(success, "Should fail when wallet has no tokens");
    }
}<|MERGE_RESOLUTION|>--- conflicted
+++ resolved
@@ -84,16 +84,7 @@
         bytes32 placeholder
     ) external payable returns (bool success, bytes memory result) {
         bytes memory data = abi.encodeWithSignature(
-<<<<<<< HEAD
-            "injectAndCall(address,address,bytes,uint256,bytes32)",
-            token,
-            target,
-            callData,
-            amountOffset,
-            placeholder
-=======
             "injectAndCall(address,address,bytes,uint256,bytes32)", token, target, callData, amountOffset, placeholder
->>>>>>> 832ab5d3
         );
         return balanceInjector.delegatecall(data);
     }
@@ -163,11 +154,7 @@
         assertEq(token.balanceOf(address(this)), 0);
         assertEq(token.balanceOf(address(target)), tokenBalance);
         assertEq(token.balanceOf(address(balanceInjector)), 0);
-<<<<<<< HEAD
-        
-=======
-
->>>>>>> 832ab5d3
+
         // Verify allowance was consumed after transferFrom
         assertEq(token.allowance(address(balanceInjector), address(target)), 0);
     }
@@ -217,13 +204,9 @@
         uint256 amountOffset = 4;
 
         // Call injectSweepAndCall with ETH (token = address(0))
-<<<<<<< HEAD
-        balanceInjector.injectSweepAndCall{value: ethAmount}(address(0), address(targetETH), callData, amountOffset, PLACEHOLDER);
-=======
         balanceInjector.injectSweepAndCall{value: ethAmount}(
             address(0), address(targetETH), callData, amountOffset, PLACEHOLDER
         );
->>>>>>> 832ab5d3
 
         // Verify target received the correct amount in the function parameter
         assertEq(targetETH.lastAmount(), ethAmount);
@@ -250,13 +233,9 @@
         bytes32 wrongPlaceholder = 0x1111111111111111111111111111111111111111111111111111111111111111;
 
         vm.expectRevert("Placeholder mismatch");
-<<<<<<< HEAD
-        balanceInjector.injectSweepAndCall{value: ethAmount}(address(0), address(targetETH), callData, 4, wrongPlaceholder);
-=======
         balanceInjector.injectSweepAndCall{value: ethAmount}(
             address(0), address(targetETH), callData, 4, wrongPlaceholder
         );
->>>>>>> 832ab5d3
     }
 
     function testRevertWhenETHTargetFails() public {
@@ -298,13 +277,9 @@
         // Then, test ETH
         uint256 ethAmount = 1.5 ether;
         bytes memory ethCallData = abi.encodeWithSignature("depositETH(uint256,address)", PLACEHOLDER, address(0x123));
-<<<<<<< HEAD
-        balanceInjector.injectSweepAndCall{value: ethAmount}(address(0), address(targetETH), ethCallData, 4, PLACEHOLDER);
-=======
         balanceInjector.injectSweepAndCall{value: ethAmount}(
             address(0), address(targetETH), ethCallData, 4, PLACEHOLDER
         );
->>>>>>> 832ab5d3
         assertEq(targetETH.lastAmount(), ethAmount);
         assertEq(targetETH.receivedETH(), ethAmount);
     }
@@ -316,11 +291,7 @@
 
     function testDelegateCallWithETH() public {
         MockWallet wallet = new MockWallet();
-<<<<<<< HEAD
-        
-=======
-
->>>>>>> 832ab5d3
+
         // Fund the wallet with ETH
         uint256 ethAmount = 2 ether;
         vm.deal(address(wallet), ethAmount);
@@ -330,11 +301,7 @@
 
         // Delegatecall BalanceInjector from wallet
         // When delegatecalled, BalanceInjector will read address(this).balance (wallet's balance)
-<<<<<<< HEAD
-        (bool success, ) = wallet.delegateCallBalanceInjector(
-=======
         (bool success,) = wallet.delegateCallBalanceInjector(
->>>>>>> 832ab5d3
             address(balanceInjector),
             address(0), // ETH
             address(targetETH),
@@ -351,11 +318,7 @@
 
     function testDelegateCallWithERC20() public {
         MockWallet wallet = new MockWallet();
-<<<<<<< HEAD
-        
-=======
-
->>>>>>> 832ab5d3
+
         // Mint tokens directly to the wallet
         uint256 tokenBalance = 1000e18;
         token.mint(address(wallet), tokenBalance);
@@ -365,11 +328,7 @@
 
         // Delegatecall BalanceInjector from wallet
         // When delegatecalled, BalanceInjector will read IERC20(token).balanceOf(address(this)) (wallet's balance)
-<<<<<<< HEAD
-        (bool success, ) = wallet.delegateCallBalanceInjector(
-=======
         (bool success,) = wallet.delegateCallBalanceInjector(
->>>>>>> 832ab5d3
             address(balanceInjector),
             address(token),
             address(target),
@@ -385,11 +344,7 @@
 
     function testHandleSequenceDelegateCall() public {
         MockWallet wallet = new MockWallet();
-<<<<<<< HEAD
-        
-=======
-
->>>>>>> 832ab5d3
+
         // Fund the wallet with ETH
         uint256 ethAmount = 1.5 ether;
         vm.deal(address(wallet), ethAmount);
@@ -406,11 +361,7 @@
         );
 
         // Call handleSequenceDelegateCall (simulates Sequence wallet behavior)
-<<<<<<< HEAD
-        (bool success, ) = wallet.handleSequenceDelegateCall(
-=======
         (bool success,) = wallet.handleSequenceDelegateCall(
->>>>>>> 832ab5d3
             address(balanceInjector),
             bytes32(uint256(1)), // opHash
             1000000, // startingGas
@@ -427,11 +378,7 @@
 
     function testHandleSequenceDelegateCallWithERC20() public {
         MockWallet wallet = new MockWallet();
-<<<<<<< HEAD
-        
-=======
-
->>>>>>> 832ab5d3
+
         // Mint tokens to wallet
         uint256 tokenBalance = 500e18;
         token.mint(address(wallet), tokenBalance);
@@ -448,11 +395,7 @@
         );
 
         // Call handleSequenceDelegateCall
-<<<<<<< HEAD
-        (bool success, ) = wallet.handleSequenceDelegateCall(
-=======
         (bool success,) = wallet.handleSequenceDelegateCall(
->>>>>>> 832ab5d3
             address(balanceInjector),
             bytes32(uint256(1)), // opHash
             1000000, // startingGas
@@ -470,11 +413,7 @@
     function testSkipPlaceholderReplacementWithZeroOffsetAndPlaceholder() public {
         // Test that when offset=0 and placeholder=0, replacement is skipped
         uint256 ethAmount = 1 ether;
-<<<<<<< HEAD
-        
-=======
-
->>>>>>> 832ab5d3
+
         // Calldata without placeholder (direct amount)
         bytes memory callData = abi.encodeWithSignature("depositETH(uint256,address)", ethAmount, address(0x123));
 
@@ -497,30 +436,12 @@
         vm.deal(address(wallet), 1 ether);
 
         // Encode wrong function (not injectAndCall)
-<<<<<<< HEAD
-        bytes memory wrongCallData = abi.encodeWithSignature(
-            "wrongFunction(address,address)",
-            address(0),
-            address(targetETH)
-        );
-
-        // Should revert with "Invalid selector"
-        (bool success, bytes memory result) = wallet.handleSequenceDelegateCall(
-            address(balanceInjector),
-            bytes32(uint256(1)),
-            1000000,
-            0,
-            1,
-            0,
-            wrongCallData
-=======
         bytes memory wrongCallData =
             abi.encodeWithSignature("wrongFunction(address,address)", address(0), address(targetETH));
 
         // Should revert with "Invalid selector"
         (bool success, bytes memory result) = wallet.handleSequenceDelegateCall(
             address(balanceInjector), bytes32(uint256(1)), 1000000, 0, 1, 0, wrongCallData
->>>>>>> 832ab5d3
         );
 
         assertFalse(success, "Should fail with invalid selector");
@@ -535,18 +456,8 @@
 
         bytes memory callData = abi.encodeWithSignature("depositETH(uint256,address)", PLACEHOLDER, address(0x123));
 
-<<<<<<< HEAD
-        (bool success, ) = wallet.delegateCallBalanceInjector(
-            address(balanceInjector),
-            address(0),
-            address(targetETH),
-            callData,
-            4,
-            PLACEHOLDER
-=======
         (bool success,) = wallet.delegateCallBalanceInjector(
             address(balanceInjector), address(0), address(targetETH), callData, 4, PLACEHOLDER
->>>>>>> 832ab5d3
         );
 
         assertFalse(success, "Should fail when wallet has no ETH");
@@ -558,18 +469,8 @@
 
         bytes memory callData = abi.encodeWithSignature("deposit(uint256,address)", PLACEHOLDER, address(0x123));
 
-<<<<<<< HEAD
-        (bool success, ) = wallet.delegateCallBalanceInjector(
-            address(balanceInjector),
-            address(token),
-            address(target),
-            callData,
-            4,
-            PLACEHOLDER
-=======
         (bool success,) = wallet.delegateCallBalanceInjector(
             address(balanceInjector), address(token), address(target), callData, 4, PLACEHOLDER
->>>>>>> 832ab5d3
         );
 
         assertFalse(success, "Should fail when wallet has no tokens");
